--- conflicted
+++ resolved
@@ -53,22 +53,15 @@
         decodeUnsignedInt(new byte[] { (byte) 0x81, 0, 0, 0 }, 0));
   }
 
-<<<<<<< HEAD
+  public void testLongDecode() {
+    assertEquals(4294967296L,
+        decodeLong(new byte[]{0, 0, 0, 1, 0, 0, 0, 0}, 0));
+    assertEquals(1L,
+        decodeLong(new byte[]{0, 0, 0, 0, 0, 0, 0, 1}, 0));
+  }
+
   public void testOperationStatusString() {
     String s = String.valueOf(OperationImpl.STATUS_OK);
     assertEquals("{OperationStatus success=true:  OK}", s);
   }
-=======
-	public void testLongDecode() {
-		assertEquals(4294967296L,
-				decodeLong(new byte[]{0, 0, 0, 1, 0, 0, 0, 0}, 0));
-		assertEquals(1L,
-				decodeLong(new byte[]{0, 0, 0, 0, 0, 0, 0, 1}, 0));
-}
-
-	public void testOperationStatusString() {
-		String s=String.valueOf(OperationImpl.STATUS_OK);
-		assertEquals("{OperationStatus success=true:  OK}", s);
-	}
->>>>>>> 1445b53e
 }