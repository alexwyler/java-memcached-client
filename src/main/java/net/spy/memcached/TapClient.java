--- conflicted
+++ resolved
@@ -50,7 +50,6 @@
  * A tap client for memcached, Membase, and Couchbase server.
  */
 public class TapClient {
-<<<<<<< HEAD
   private boolean vBucketAware;
   private BlockingQueue<Object> rqueue;
   private HashMap<Operation, TapConnectionProvider> omap;
@@ -204,9 +203,8 @@
    *           Membase cluster.
    * @throws IOException if there are errors connecting to the cluster.
    */
-  public Operation tapCustom(String id, RequestMessage message,
-      String keyFilter, String valueFilter) throws ConfigurationException,
-      IOException {
+  public Operation tapCustom(String id, RequestMessage message)
+    throws ConfigurationException, IOException {
     final TapConnectionProvider conn;
     if (vBucketAware) {
       conn = new TapConnectionProvider(baseList, bucketName, usr, pwd);
@@ -284,337 +282,6 @@
     } else {
       conn = new TapConnectionProvider(addrs);
     }
-=======
-	private boolean vBucketAware;
-	private BlockingQueue<Object> rqueue;
-	private HashMap<Operation, TapConnectionProvider> omap;
-	private List<InetSocketAddress> addrs;
-	private List<URI> baseList;
-	private String bucketName;
-	private String usr;
-	private String pwd;
-	private long messagesRead;
-
-	/**
-	 * Creates a TapClient against the specified servers.
-	 *
-	 * This type of TapClient will TAP the specified servers, but will not be
-	 * able to react to changes in the number of cluster nodes. Using the
-	 * constructor which bootstraps itself from the cluster REST interface is
-	 * preferred.
-	 *
-	 * @param ia the addresses of each node in the cluster.
-	 */
-	public TapClient(InetSocketAddress... ia) {
-		this(Arrays.asList(ia));
-	}
-
-	/**
-	 * Creates a TapClient against the specified servers.
-	 *
-	 * This type of TapClient will TAP the specified servers, but will not be
-	 * able to react to changes in the number of cluster nodes. Using the
-	 * constructor which bootstraps itself from the cluster REST interface is
-	 * preferred.
-	 *
-	 * @param addrs a list of addresses containing each node in the cluster.
-	 */
-	public TapClient(List<InetSocketAddress> addrs) {
-		this.rqueue = new LinkedBlockingQueue<Object>();
-		this.omap = new HashMap<Operation, TapConnectionProvider>();
-		this.vBucketAware = false;
-		this.addrs = addrs;
-		this.baseList = null;
-		this.bucketName = null;
-		this.usr = null;
-		this.pwd = null;
-		this.messagesRead = 0;
-	}
-
-	/**
-	 * Creates a cluster aware TapClient
-	 *
-	 * This type of TapClient will TAP all servers in the specified cluster and
-	 * will react to changes in the number of cluster nodes.
-	 *
-	 * @param baseList a list of servers to get the cluster configuration from.
-	 * @param bucketName the name of the bucket to tap.
-	 * @param usr the buckets username.
-	 * @param pwd the buckets password.
-	 */
-	public TapClient(final List<URI> baseList, final String bucketName,
-			final String usr, final String pwd) {
-		for (URI bu : baseList) {
-			if (!bu.isAbsolute()) {
-				throw new IllegalArgumentException("The base URI must be absolute");
-			}
-		}
-		this.rqueue = new LinkedBlockingQueue<Object>();
-		this.omap = new HashMap<Operation, TapConnectionProvider>();
-		this.vBucketAware = true;
-		this.addrs = null;
-		this.baseList = baseList;
-		this.bucketName = bucketName;
-		this.usr = usr;
-		this.pwd = pwd;
-		this.messagesRead = 0;
-	}
-
-	/**
-	 * Gets the next tap message from the queue of received tap messages.
-	 *
-	 * @return The tap message at the head of the queue or null if the
-	 * queue is empty for more than one second.
-	 */
-	public ResponseMessage getNextMessage() {
-		return getNextMessage(1, TimeUnit.SECONDS);
-	}
-
-	/**
-	 * Gets the next tap message from the queue of received tap messages.
-	 *
-	 * @param time the amount of time to wait for a message.
-	 * @param timeunit the unit of time to use.
-	 * @return The tap message at the head of the queue or null if the
-	 * queue is empty for the given amount of time.
-	 */
-	public ResponseMessage getNextMessage(long time, TimeUnit timeunit) {
-		try {
-			Object m = rqueue.poll(time, timeunit);
-			if (m == null) {
-				return null;
-			} else if (m instanceof ResponseMessage) {
-				return (ResponseMessage)m;
-			} else if (m instanceof TapAck) {
-				TapAck ack = (TapAck)m;
-				tapAck(ack.getConn(), ack.getOpcode(), ack.getOpaque(), ack.getCallback());
-				return null;
-			} else {
-				throw new RuntimeException("Unexpected tap message type");
-			}
-		} catch (InterruptedException e) {
-			shutdown();
-			return null;
-		}
-	}
-
-	/**
-	 * Decides whether the client has received tap messages or will
-	 * receive more messages in the future.
-	 *
-	 * @return true if the client has tap responses or expects to have
-	 * responses in the future. False otherwise.
-	 */
-	public boolean hasMoreMessages() {
-		if (!rqueue.isEmpty()) {
-			return true;
-		} else {
-			synchronized(omap) {
-				Iterator<Operation> itr = omap.keySet().iterator();
-				while (itr.hasNext()) {
-					Operation op = itr.next();
-					if (op.getState().equals(OperationState.COMPLETE) ||
-							op.isCancelled() || op.hasErrored()) {
-						omap.get(op).shutdown();
-						omap.remove(op);
-					}
-				}
-				if (omap.size() > 0) {
-					return true;
-				}
-			}
-		}
-		return false;
-	}
-
-	/**
-	 * Allows the user to specify a custom tap message.
-	 *
-	 * @param id the named tap id that can be used to resume a disconnected
-	 * tap stream
-	 * @param message the custom tap message that will be used to initiate the
-	 * tap stream.
-	 * @return the operation that controls the tap stream.
-	 * @throws ConfigurationException a bad configuration was recieved from the
-	 * Membase cluster.
-	 * @throws IOException if there are errors connecting to the cluster.
-	 */
-	public Operation tapCustom(String id, RequestMessage message)
-		throws ConfigurationException, IOException {
-		final TapConnectionProvider conn;
-		if (vBucketAware) {
-			conn = new TapConnectionProvider(baseList, bucketName, usr, pwd);
-		} else {
-			conn = new TapConnectionProvider(addrs);
-		}
-
-		final CountDownLatch latch=new CountDownLatch(1);
-		final Operation op=conn.opFact.tapCustom(id, message,
-				new TapOperation.Callback() {
-
-			public void receivedStatus(OperationStatus status) {
-			}
-			public void gotData(ResponseMessage tapMessage) {
-				rqueue.add(tapMessage);
-				messagesRead++;
-			}
-			public void gotAck(TapOpcode opcode, int opaque) {
-				rqueue.add(new TapAck(conn, opcode, opaque, this));
-			}
-			public void complete() {
-				latch.countDown();
-			}});
-		synchronized(omap) {
-			omap.put(op, conn);
-		}
-		conn.addOp(op);
-		return op;
-	}
-
-	/**
-	 * Specifies a tap stream that will send all key-value mutations that take
-	 * place in the future.
-	 *
-	 * @param id the named tap id that can be used to resume a disconnected
-	 * tap stream
-	 * @param runTime the amount of time to do backfill for. Set to 0 for
-	 * infinite backfill.
-	 * @param timeunit the unit of time for the runtime parameter.
-	 * @return the operation that controls the tap stream.
-	 * @throws ConfigurationException a bad configuration was recieved from the
-	 * Membase cluster.
-	 * @throws IOException If there are errors connecting to the cluster.
-	 */
-	public Operation tapBackfill(String id, final int runTime, final TimeUnit timeunit)
-			throws IOException, ConfigurationException {
-		return tapBackfill(id, -1, runTime, timeunit);
-	}
-
-	/**
-	 * Specifies a tap stream that will send all key-value mutations that took
-	 * place after a specific date.
-	 *
-	 * @param id the named tap id that can be used to resume a disconnected
-	 * tap stream
-	 * @param date the date to begin sending key mutations from. Specify -1
-	 * to send all future key-value mutations.
-	 * @param runTime the amount of time to do backfill for. Set to 0 for
-	 * infinite backfill.
-	 * @param timeunit the unit of time for the runtime parameter.
-	 * @return the operation that controls the tap stream.
-	 * @throws ConfigurationException a bad configuration was recieved from the
-	 * Membase cluster.
-	 * @throws IOException If there are errors connecting to the cluster.
-	 */
-	public Operation tapBackfill(final String id, final long date, final int runTime,
-			final TimeUnit timeunit) throws IOException, ConfigurationException {
-		final TapConnectionProvider conn;
-		if (vBucketAware) {
-			conn = new TapConnectionProvider(baseList, bucketName, usr, pwd);
-		} else {
-			conn = new TapConnectionProvider(addrs);
-		}
-
-		final CountDownLatch latch=new CountDownLatch(1);
-		final Operation op=conn.opFact.tapBackfill(id, date,
-				new TapOperation.Callback() {
-
-			public void receivedStatus(OperationStatus status) {
-			}
-			public void gotData(ResponseMessage tapMessage) {
-				rqueue.add(tapMessage);
-				messagesRead++;
-			}
-			public void gotAck(TapOpcode opcode, int opaque) {
-				rqueue.add(new TapAck(conn, opcode, opaque, this));
-			}
-			public void complete() {
-				latch.countDown();
-			}});
-		synchronized(omap) {
-			omap.put(op, conn);
-		}
-		conn.addOp(op);
-
-		if (runTime > 0) {
-			Runnable r = new Runnable() {
-				@Override
-				public void run() {
-					try {
-						Thread.sleep(TimeUnit.MILLISECONDS.convert(runTime, timeunit));
-					} catch (InterruptedException e) {
-						Thread.currentThread().interrupt();
-					}
-					conn.shutdown();
-					synchronized(omap) {
-						omap.remove(op);
-					}
-				}
-			};
-			new Thread(r).start();
-		}
-		return op;
-	}
-
-	public Operation tapDump(final String id) throws IOException, ConfigurationException {
-		final TapConnectionProvider conn;
-		if (vBucketAware) {
-			conn = new TapConnectionProvider(baseList, bucketName, usr, pwd);
-		} else {
-			conn = new TapConnectionProvider(addrs);
-		}
-
-		final CountDownLatch latch=new CountDownLatch(1);
-		final Operation op=conn.opFact.tapDump(id, new TapOperation.Callback() {
-
-			public void receivedStatus(OperationStatus status) {
-			}
-			public void gotData(ResponseMessage tapMessage) {
-				rqueue.add(tapMessage);
-				messagesRead++;
-			}
-			public void gotAck(TapOpcode opcode, int opaque) {
-				rqueue.add(new TapAck(conn, opcode, opaque, this));
-			}
-			public void complete() {
-				latch.countDown();
-			}});
-		synchronized(omap) {
-			omap.put(op, conn);
-		}
-		conn.addOp(op);
-		return op;
-	}
-
-	private void tapAck(TapConnectionProvider conn, TapOpcode opcode, int opaque,
-			OperationCallback cb) {
-		final Operation op=conn.opFact.tapAck(opcode, opaque, cb);
-		conn.addOp(op);
-	}
-
-	/**
-	 * Shuts down all tap streams that are currently running.
-	 */
-	public void shutdown() {
-		synchronized(omap) {
-			for (Map.Entry<Operation,TapConnectionProvider> me: omap.entrySet()) {
-				me.getValue().shutdown();
-		    }
-		}
-	}
-
-	/**
-	 * The number of messages read by all of the tap streams created
-	 * with this client. This will include a count of all tap
-	 * response types.
-	 *
-	 * @return The number of messages read
-	 */
-	public long getMessagesRead() {
-		return messagesRead;
-	}
-}
->>>>>>> 7cb63b80
 
     final CountDownLatch latch = new CountDownLatch(1);
     final Operation op = conn.getOpFactory().tapBackfill(id, date,
