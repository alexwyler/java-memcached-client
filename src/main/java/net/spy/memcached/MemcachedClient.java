/**
 * Copyright (C) 2006-2009 Dustin Sallings
 * Copyright (C) 2009-2011 Couchbase, Inc.
 *
 * Permission is hereby granted, free of charge, to any person obtaining a copy
 * of this software and associated documentation files (the "Software"), to deal
 * in the Software without restriction, including without limitation the rights
 * to use, copy, modify, merge, publish, distribute, sublicense, and/or sell
 * copies of the Software, and to permit persons to whom the Software is
 * furnished to do so, subject to the following conditions:
 *
 * The above copyright notice and this permission notice shall be included in
 * all copies or substantial portions of the Software.
 *
 * THE SOFTWARE IS PROVIDED "AS IS", WITHOUT WARRANTY OF ANY KIND, EXPRESS OR
 * IMPLIED, INCLUDING BUT NOT LIMITED TO THE WARRANTIES OF MERCHANTABILITY,
 * FITNESS FOR A PARTICULAR PURPOSE AND NONINFRINGEMENT. IN NO EVENT SHALL THE
 * AUTHORS OR COPYRIGHT HOLDERS BE LIABLE FOR ANY CLAIM, DAMAGES OR OTHER
 * LIABILITY, WHETHER IN AN ACTION OF CONTRACT, TORT OR OTHERWISE, ARISING
 * FROM, OUT OF OR IN CONNECTION WITH THE SOFTWARE OR THE USE OR OTHER DEALING
 * IN THE SOFTWARE.
 */

package net.spy.memcached;

import java.io.IOException;
import java.net.InetSocketAddress;
import java.net.SocketAddress;
import java.util.ArrayList;
import java.util.Arrays;
import java.util.Collection;
import java.util.HashMap;
import java.util.Iterator;
import java.util.List;
import java.util.Map;
import java.util.Set;
import java.util.concurrent.ConcurrentHashMap;
import java.util.concurrent.ConcurrentLinkedQueue;
import java.util.concurrent.ConcurrentMap;
import java.util.concurrent.CountDownLatch;
import java.util.concurrent.ExecutionException;
import java.util.concurrent.Future;
import java.util.concurrent.TimeUnit;
import java.util.concurrent.TimeoutException;
import java.util.concurrent.atomic.AtomicLong;
import java.util.concurrent.atomic.AtomicReference;

import net.spy.memcached.auth.AuthDescriptor;
import net.spy.memcached.auth.AuthThreadMonitor;
import net.spy.memcached.compat.SpyObject;
import net.spy.memcached.internal.BulkFuture;
import net.spy.memcached.internal.BulkGetFuture;
import net.spy.memcached.internal.GetFuture;
import net.spy.memcached.internal.OperationFuture;
import net.spy.memcached.internal.SingleElementInfiniteIterator;
import net.spy.memcached.ops.CASOperationStatus;
import net.spy.memcached.ops.CancelledOperationStatus;
import net.spy.memcached.ops.ConcatenationType;
import net.spy.memcached.ops.DeleteOperation;
import net.spy.memcached.ops.GetAndTouchOperation;
import net.spy.memcached.ops.GetOperation;
import net.spy.memcached.ops.GetsOperation;
import net.spy.memcached.ops.Mutator;
import net.spy.memcached.ops.Operation;
import net.spy.memcached.ops.OperationCallback;
import net.spy.memcached.ops.OperationState;
import net.spy.memcached.ops.OperationStatus;
import net.spy.memcached.ops.StatsOperation;
import net.spy.memcached.ops.StoreType;
import net.spy.memcached.transcoders.TranscodeService;
import net.spy.memcached.transcoders.Transcoder;

/**
 * Client to a memcached server.
 *
 * <h2>Basic usage</h2>
 *
 * <pre>
 * MemcachedClient c = new MemcachedClient(
 *    new InetSocketAddress(&quot;hostname&quot;, portNum));
 *
 * // Store a value (async) for one hour
 * c.set(&quot;someKey&quot;, 3600, someObject);
 * // Retrieve a value.
 * Object myObject = c.get(&quot;someKey&quot;);
 * </pre>
 *
 * <h2>Advanced Usage</h2>
 *
 * <p>
 * MemcachedClient may be processing a great deal of asynchronous messages or
 * possibly dealing with an unreachable memcached, which may delay processing.
 * If a memcached is disabled, for example, MemcachedConnection will continue to
 * attempt to reconnect and replay pending operations until it comes back up. To
 * prevent this from causing your application to hang, you can use one of the
 * asynchronous mechanisms to time out a request and cancel the operation to the
 * server.
 * </p>
 *
 * <pre>
 *      // Get a memcached client connected to several servers
 *      // over the binary protocol
 *      MemcachedClient c = new MemcachedClient(new BinaryConnectionFactory(),
 *              AddrUtil.getAddresses("server1:11211 server2:11211"));
 *
 *      // Try to get a value, for up to 5 seconds, and cancel if it
 *      // doesn't return
 *      Object myObj = null;
 *      Future&lt;Object&gt; f = c.asyncGet("someKey");
 *      try {
 *          myObj = f.get(5, TimeUnit.SECONDS);
 *      // throws expecting InterruptedException, ExecutionException
 *      // or TimeoutException
 *      } catch (Exception e) {  /*  /
 *          // Since we don't need this, go ahead and cancel the operation.
 *          // This is not strictly necessary, but it'll save some work on
 *          // the server.  It is okay to cancel it if running.
 *          f.cancel(true);
 *          // Do other timeout related stuff
 *      }
 * </pre>
 */
<<<<<<< HEAD
public class MemcachedClient extends SpyObject implements MemcachedClientIF,
    ConnectionObserver {

  protected volatile boolean shuttingDown = false;

  protected final long operationTimeout;

  protected final MemcachedConnection mconn;

  protected final OperationFactory opFact;

  protected final Transcoder<Object> transcoder;

  protected final TranscodeService tcService;

  protected final AuthDescriptor authDescriptor;

  protected final ConnectionFactory connFactory;

  protected final AuthThreadMonitor authMonitor = new AuthThreadMonitor();

  /**
   * Get a memcache client operating on the specified memcached locations.
   *
   * @param ia the memcached locations
   * @throws IOException if connections cannot be established
   */
  public MemcachedClient(InetSocketAddress... ia) throws IOException {
    this(new DefaultConnectionFactory(), Arrays.asList(ia));
  }

  /**
   * Get a memcache client over the specified memcached locations.
   *
   * @param addrs the socket addrs
   * @throws IOException if connections cannot be established
   */
  public MemcachedClient(List<InetSocketAddress> addrs) throws IOException {
    this(new DefaultConnectionFactory(), addrs);
  }

  /**
   * Get a memcache client over the specified memcached locations.
   *
   * @param cf the connection factory to configure connections for this client
   * @param addrs the socket addresses
   * @throws IOException if connections cannot be established
   */
  public MemcachedClient(ConnectionFactory cf, List<InetSocketAddress> addrs)
    throws IOException {
    if (cf == null) {
      throw new NullPointerException("Connection factory required");
    }
    if (addrs == null) {
      throw new NullPointerException("Server list required");
    }
    if (addrs.isEmpty()) {
      throw new IllegalArgumentException("You must have at least one server to"
          + " connect to");
    }
    if (cf.getOperationTimeout() <= 0) {
      throw new IllegalArgumentException("Operation timeout must be positive.");
    }
    connFactory = cf;
    tcService = new TranscodeService(cf.isDaemon());
    transcoder = cf.getDefaultTranscoder();
    opFact = cf.getOperationFactory();
    assert opFact != null : "Connection factory failed to make op factory";
    mconn = cf.createConnection(addrs);
    assert mconn != null : "Connection factory failed to make a connection";
    operationTimeout = cf.getOperationTimeout();
    authDescriptor = cf.getAuthDescriptor();
    if (authDescriptor != null) {
      addObserver(this);
    }
  }

  /**
   * Get the addresses of available servers.
   *
   * <p>
   * This is based on a snapshot in time so shouldn't be considered completely
   * accurate, but is a useful for getting a feel for what's working and what's
   * not working.
   * </p>
   *
   * @return point-in-time view of currently available servers
   */
  public Collection<SocketAddress> getAvailableServers() {
    ArrayList<SocketAddress> rv = new ArrayList<SocketAddress>();
    for (MemcachedNode node : mconn.getLocator().getAll()) {
      if (node.isActive()) {
        rv.add(node.getSocketAddress());
      }
    }
    return rv;
  }

  /**
   * Get the addresses of unavailable servers.
   *
   * <p>
   * This is based on a snapshot in time so shouldn't be considered completely
   * accurate, but is a useful for getting a feel for what's working and what's
   * not working.
   * </p>
   *
   * @return point-in-time view of currently available servers
   */
  public Collection<SocketAddress> getUnavailableServers() {
    ArrayList<SocketAddress> rv = new ArrayList<SocketAddress>();
    for (MemcachedNode node : mconn.getLocator().getAll()) {
      if (!node.isActive()) {
        rv.add(node.getSocketAddress());
      }
    }
    return rv;
  }

  /**
   * Get a read-only wrapper around the node locator wrapping this instance.
   *
   * @return this instance's NodeLocator
   */
  public NodeLocator getNodeLocator() {
    return mconn.getLocator().getReadonlyCopy();
  }

  /**
   * Get the default transcoder that's in use.
   *
   * @return this instance's Transcoder
   */
  public Transcoder<Object> getTranscoder() {
    return transcoder;
  }

  private void validateKey(String key) {
    byte[] keyBytes = KeyUtil.getKeyBytes(key);
    if (keyBytes.length > MAX_KEY_LENGTH) {
      throw new IllegalArgumentException("Key is too long (maxlen = "
          + MAX_KEY_LENGTH + ")");
    }
    if (keyBytes.length == 0) {
      throw new IllegalArgumentException(
          "Key must contain at least one character.");
    }
    // Validate the key
    for (byte b : keyBytes) {
      if (b == ' ' || b == '\n' || b == '\r' || b == 0) {
        throw new IllegalArgumentException(
            "Key contains invalid characters:  ``" + key + "''");
      }
    }
  }

  /**
   * (internal use) Add a raw operation to a numbered connection. This method is
   * exposed for testing.
   *
   * @param which server number
   * @param op the operation to perform
   * @return the Operation
   */
  Operation addOp(final String key, final Operation op) {
    validateKey(key);
    mconn.checkState();
    mconn.addOperation(key, op);
    return op;
  }

  CountDownLatch broadcastOp(final BroadcastOpFactory of) {
    return broadcastOp(of, mconn.getLocator().getAll(), true);
  }

  CountDownLatch broadcastOp(final BroadcastOpFactory of,
      Collection<MemcachedNode> nodes) {
    return broadcastOp(of, nodes, true);
  }

  private CountDownLatch broadcastOp(BroadcastOpFactory of,
      Collection<MemcachedNode> nodes, boolean checkShuttingDown) {
    if (checkShuttingDown && shuttingDown) {
      throw new IllegalStateException("Shutting down");
    }
    return mconn.broadcastOperation(of, nodes);
  }

  private <T> OperationFuture<Boolean> asyncStore(StoreType storeType,
      String key, int exp, T value, Transcoder<T> tc) {
    CachedData co = tc.encode(value);
    final CountDownLatch latch = new CountDownLatch(1);
    final OperationFuture<Boolean> rv =
        new OperationFuture<Boolean>(key, latch, operationTimeout);
    Operation op = opFact.store(storeType, key, co.getFlags(), exp,
        co.getData(), new OperationCallback() {
            public void receivedStatus(OperationStatus val) {
              rv.set(val.isSuccess(), val);
            }

            public void complete() {
              latch.countDown();
            }
          });
    rv.setOperation(op);
    addOp(key, op);
    return rv;
  }

  private OperationFuture<Boolean> asyncStore(StoreType storeType, String key,
      int exp, Object value) {
    return asyncStore(storeType, key, exp, value, transcoder);
  }

  private <T> OperationFuture<Boolean> asyncCat(ConcatenationType catType,
      long cas, String key, T value, Transcoder<T> tc) {
    CachedData co = tc.encode(value);
    final CountDownLatch latch = new CountDownLatch(1);
    final OperationFuture<Boolean> rv = new OperationFuture<Boolean>(key,
        latch, operationTimeout);
    Operation op = opFact.cat(catType, cas, key, co.getData(),
        new OperationCallback() {
          public void receivedStatus(OperationStatus val) {
            rv.set(val.isSuccess(), val);
          }

          public void complete() {
            latch.countDown();
          }
        });
    rv.setOperation(op);
    addOp(key, op);
    return rv;
  }

  /**
   * Touch the given key to reset its expiration time with the default
   * transcoder.
   *
   * @param key the key to fetch
   * @param exp the new expiration to set for the given key
   * @return a future that will hold the return value of whether or not the
   *         fetch succeeded
   * @throws IllegalStateException in the rare circumstance where queue is too
   *           full to accept any more requests
   */
  public <T> OperationFuture<Boolean> touch(final String key, final int exp) {
    return touch(key, exp, transcoder);
  }

  /**
   * Touch the given key to reset its expiration time.
   *
   * @param key the key to fetch
   * @param exp the new expiration to set for the given key
   * @param tc the transcoder to serialize and unserialize value
   * @return a future that will hold the return value of whether or not the
   *         fetch succeeded
   * @throws IllegalStateException in the rare circumstance where queue is too
   *           full to accept any more requests
   */
  public <T> OperationFuture<Boolean> touch(final String key, final int exp,
      final Transcoder<T> tc) {
    final CountDownLatch latch = new CountDownLatch(1);
    final OperationFuture<Boolean> rv =
        new OperationFuture<Boolean>(key, latch, operationTimeout);

    Operation op = opFact.touch(key, exp, new OperationCallback() {
      public void receivedStatus(OperationStatus status) {
        rv.set(status.isSuccess(), status);
      }

      public void complete() {
        latch.countDown();
      }
    });
    rv.setOperation(op);
    addOp(key, op);
    return rv;
  }

  /**
   * Append to an existing value in the cache.
   *
   * <p>
   * Note that the return will be false any time a mutation has not occurred.
   * </p>
   *
   * @param cas cas identifier (ignored in the ascii protocol)
   * @param key the key to whose value will be appended
   * @param val the value to append
   * @return a future indicating success, false if there was no change to the
   *         value
   * @throws IllegalStateException in the rare circumstance where queue is too
   *           full to accept any more requests
   */
  public OperationFuture<Boolean> append(long cas, String key, Object val) {
    return append(cas, key, val, transcoder);
  }

  /**
   * Append to an existing value in the cache.
   *
   * <p>
   * Note that the return will be false any time a mutation has not occurred.
   * </p>
   *
   * @param <T>
   * @param cas cas identifier (ignored in the ascii protocol)
   * @param key the key to whose value will be appended
   * @param val the value to append
   * @param tc the transcoder to serialize and unserialize the value
   * @return a future indicating success
   * @throws IllegalStateException in the rare circumstance where queue is too
   *           full to accept any more requests
   */
  public <T> OperationFuture<Boolean> append(long cas, String key, T val,
      Transcoder<T> tc) {
    return asyncCat(ConcatenationType.append, cas, key, val, tc);
  }

  /**
   * Prepend to an existing value in the cache.
   *
   * <p>
   * Note that the return will be false any time a mutation has not occurred.
   * </p>
   *
   * @param cas cas identifier (ignored in the ascii protocol)
   * @param key the key to whose value will be prepended
   * @param val the value to append
   * @return a future indicating success
   * @throws IllegalStateException in the rare circumstance where queue is too
   *           full to accept any more requests
   */
  public OperationFuture<Boolean> prepend(long cas, String key, Object val) {
    return prepend(cas, key, val, transcoder);
  }

  /**
   * Prepend to an existing value in the cache.
   *
   * <p>
   * Note that the return will be false any time a mutation has not occurred.
   * </p>
   *
   * @param <T>
   * @param cas cas identifier (ignored in the ascii protocol)
   * @param key the key to whose value will be prepended
   * @param val the value to append
   * @param tc the transcoder to serialize and unserialize the value
   * @return a future indicating success
   * @throws IllegalStateException in the rare circumstance where queue is too
   *           full to accept any more requests
   */
  public <T> OperationFuture<Boolean> prepend(long cas, String key, T val,
      Transcoder<T> tc) {
    return asyncCat(ConcatenationType.prepend, cas, key, val, tc);
  }

  /**
   * Asynchronous CAS operation.
   *
   * @param <T>
   * @param key the key
   * @param casId the CAS identifier (from a gets operation)
   * @param value the new value
   * @param tc the transcoder to serialize and unserialize the value
   * @return a future that will indicate the status of the CAS
   * @throws IllegalStateException in the rare circumstance where queue is too
   *           full to accept any more requests
   */
  public <T> Future<CASResponse> asyncCAS(String key, long casId, T value,
      Transcoder<T> tc) {
    return asyncCAS(key, casId, 0, value, tc);
  }

  /**
   * Asynchronous CAS operation.
   *
   * @param <T>
   * @param key the key
   * @param casId the CAS identifier (from a gets operation)
   * @param exp the expiration of this object
   * @param value the new value
   * @param tc the transcoder to serialize and unserialize the value
   * @return a future that will indicate the status of the CAS
   * @throws IllegalStateException in the rare circumstance where queue is too
   *           full to accept any more requests
   */
  public <T> Future<CASResponse> asyncCAS(String key, long casId, int exp,
      T value, Transcoder<T> tc) {
    CachedData co = tc.encode(value);
    final CountDownLatch latch = new CountDownLatch(1);
    final OperationFuture<CASResponse> rv =
      new OperationFuture<CASResponse>(key, latch, operationTimeout);
    Operation op = opFact.cas(StoreType.set, key, casId, co.getFlags(), exp,
        co.getData(), new OperationCallback() {
            public void receivedStatus(OperationStatus val) {
              if (val instanceof CASOperationStatus) {
                rv.set(((CASOperationStatus) val).getCASResponse(), val);
              } else if (val instanceof CancelledOperationStatus) {
                getLogger().debug("CAS operation cancelled");
              } else {
                throw new RuntimeException("Unhandled state: " + val);
              }
            }

            public void complete() {
              latch.countDown();
            }
          });
    rv.setOperation(op);
    addOp(key, op);
    return rv;
  }

  /**
   * Asynchronous CAS operation using the default transcoder.
   *
   * @param key the key
   * @param casId the CAS identifier (from a gets operation)
   * @param value the new value
   * @return a future that will indicate the status of the CAS
   * @throws IllegalStateException in the rare circumstance where queue is too
   *           full to accept any more requests
   */
  public Future<CASResponse> asyncCAS(String key, long casId, Object value) {
    return asyncCAS(key, casId, value, transcoder);
  }

  /**
   * Perform a synchronous CAS operation.
   *
   * @param <T>
   * @param key the key
   * @param casId the CAS identifier (from a gets operation)
   * @param value the new value
   * @param tc the transcoder to serialize and unserialize the value
   * @return a CASResponse
   * @throws OperationTimeoutException if global operation timeout is exceeded
   * @throws IllegalStateException in the rare circumstance where queue is too
   *           full to accept any more requests
   */
  public <T> CASResponse cas(String key, long casId, T value,
      Transcoder<T> tc) {
    return cas(key, casId, 0, value, tc);
  }

  /**
   * Perform a synchronous CAS operation.
   *
   * @param <T>
   * @param key the key
   * @param casId the CAS identifier (from a gets operation)
   * @param exp the expiration of this object
   * @param value the new value
   * @param tc the transcoder to serialize and unserialize the value
   * @return a CASResponse
   * @throws OperationTimeoutException if global operation timeout is exceeded
   * @throws IllegalStateException in the rare circumstance where queue is too
   *           full to accept any more requests
   */
  public <T> CASResponse cas(String key, long casId, int exp, T value,
      Transcoder<T> tc) {
    try {
      return asyncCAS(key, casId, exp, value, tc).get(operationTimeout,
          TimeUnit.MILLISECONDS);
    } catch (InterruptedException e) {
      throw new RuntimeException("Interrupted waiting for value", e);
    } catch (ExecutionException e) {
      throw new RuntimeException("Exception waiting for value", e);
    } catch (TimeoutException e) {
      throw new OperationTimeoutException("Timeout waiting for value", e);
    }
  }

  /**
   * Perform a synchronous CAS operation with the default transcoder.
   *
   * @param key the key
   * @param casId the CAS identifier (from a gets operation)
   * @param value the new value
   * @return a CASResponse
   * @throws OperationTimeoutException if the global operation timeout is
   *           exceeded
   * @throws IllegalStateException in the rare circumstance where queue is too
   *           full to accept any more requests
   */
  public CASResponse cas(String key, long casId, Object value) {
    return cas(key, casId, value, transcoder);
  }

  /**
   * Add an object to the cache iff it does not exist already.
   *
   * <p>
   * The <code>exp</code> value is passed along to memcached exactly as given,
   * and will be processed per the memcached protocol specification:
   * </p>
   *
   * <p>
   * Note that the return will be false any time a mutation has not occurred.
   * </p>
   *
   * <blockquote>
   * <p>
   * The actual value sent may either be Unix time (number of seconds since
   * January 1, 1970, as a 32-bit value), or a number of seconds starting from
   * current time. In the latter case, this number of seconds may not exceed
   * 60*60*24*30 (number of seconds in 30 days); if the number sent by a client
   * is larger than that, the server will consider it to be real Unix time value
   * rather than an offset from current time.
   * </p>
   * </blockquote>
   *
   * @param <T>
   * @param key the key under which this object should be added.
   * @param exp the expiration of this object
   * @param o the object to store
   * @param tc the transcoder to serialize and unserialize the value
   * @return a future representing the processing of this operation
   * @throws IllegalStateException in the rare circumstance where queue is too
   *           full to accept any more requests
   */
  public <T> OperationFuture<Boolean> add(String key, int exp, T o,
      Transcoder<T> tc) {
    return asyncStore(StoreType.add, key, exp, o, tc);
  }

  /**
   * Add an object to the cache (using the default transcoder) iff it does not
   * exist already.
   *
   * <p>
   * The <code>exp</code> value is passed along to memcached exactly as given,
   * and will be processed per the memcached protocol specification:
   * </p>
   *
   * <p>
   * Note that the return will be false any time a mutation has not occurred.
   * </p>
   *
   * <blockquote>
   * <p>
   * The actual value sent may either be Unix time (number of seconds since
   * January 1, 1970, as a 32-bit value), or a number of seconds starting from
   * current time. In the latter case, this number of seconds may not exceed
   * 60*60*24*30 (number of seconds in 30 days); if the number sent by a client
   * is larger than that, the server will consider it to be real Unix time value
   * rather than an offset from current time.
   * </p>
   * </blockquote>
   *
   * @param key the key under which this object should be added.
   * @param exp the expiration of this object
   * @param o the object to store
   * @return a future representing the processing of this operation
   * @throws IllegalStateException in the rare circumstance where queue is too
   *           full to accept any more requests
   */
  public OperationFuture<Boolean> add(String key, int exp, Object o) {
    return asyncStore(StoreType.add, key, exp, o, transcoder);
  }

  /**
   * Set an object in the cache regardless of any existing value.
   *
   * <p>
   * The <code>exp</code> value is passed along to memcached exactly as given,
   * and will be processed per the memcached protocol specification:
   * </p>
   *
   * <p>
   * Note that the return will be false any time a mutation has not occurred.
   * </p>
   *
   * <blockquote>
   * <p>
   * The actual value sent may either be Unix time (number of seconds since
   * January 1, 1970, as a 32-bit value), or a number of seconds starting from
   * current time. In the latter case, this number of seconds may not exceed
   * 60*60*24*30 (number of seconds in 30 days); if the number sent by a client
   * is larger than that, the server will consider it to be real Unix time value
   * rather than an offset from current time.
   * </p>
   * </blockquote>
   *
   * @param <T>
   * @param key the key under which this object should be added.
   * @param exp the expiration of this object
   * @param o the object to store
   * @param tc the transcoder to serialize and unserialize the value
   * @return a future representing the processing of this operation
   * @throws IllegalStateException in the rare circumstance where queue is too
   *           full to accept any more requests
   */
  public <T> OperationFuture<Boolean> set(String key, int exp, T o,
      Transcoder<T> tc) {
    return asyncStore(StoreType.set, key, exp, o, tc);
  }

  /**
   * Set an object in the cache (using the default transcoder) regardless of any
   * existing value.
   *
   * <p>
   * The <code>exp</code> value is passed along to memcached exactly as given,
   * and will be processed per the memcached protocol specification:
   * </p>
   *
   * <p>
   * Note that the return will be false any time a mutation has not occurred.
   * </p>
   *
   * <blockquote>
   * <p>
   * The actual value sent may either be Unix time (number of seconds since
   * January 1, 1970, as a 32-bit value), or a number of seconds starting from
   * current time. In the latter case, this number of seconds may not exceed
   * 60*60*24*30 (number of seconds in 30 days); if the number sent by a client
   * is larger than that, the server will consider it to be real Unix time value
   * rather than an offset from current time.
   * </p>
   * </blockquote>
   *
   * @param key the key under which this object should be added.
   * @param exp the expiration of this object
   * @param o the object to store
   * @return a future representing the processing of this operation
   * @throws IllegalStateException in the rare circumstance where queue is too
   *           full to accept any more requests
   */
  public OperationFuture<Boolean> set(String key, int exp, Object o) {
    return asyncStore(StoreType.set, key, exp, o, transcoder);
  }

  /**
   * Replace an object with the given value iff there is already a value for the
   * given key.
   *
   * <p>
   * The <code>exp</code> value is passed along to memcached exactly as given,
   * and will be processed per the memcached protocol specification:
   * </p>
   *
   * <p>
   * Note that the return will be false any time a mutation has not occurred.
   * </p>
   *
   * <blockquote>
   * <p>
   * The actual value sent may either be Unix time (number of seconds since
   * January 1, 1970, as a 32-bit value), or a number of seconds starting from
   * current time. In the latter case, this number of seconds may not exceed
   * 60*60*24*30 (number of seconds in 30 days); if the number sent by a client
   * is larger than that, the server will consider it to be real Unix time value
   * rather than an offset from current time.
   * </p>
   * </blockquote>
   *
   * @param <T>
   * @param key the key under which this object should be added.
   * @param exp the expiration of this object
   * @param o the object to store
   * @param tc the transcoder to serialize and unserialize the value
   * @return a future representing the processing of this operation
   * @throws IllegalStateException in the rare circumstance where queue is too
   *           full to accept any more requests
   */
  public <T> OperationFuture<Boolean> replace(String key, int exp, T o,
      Transcoder<T> tc) {
    return asyncStore(StoreType.replace, key, exp, o, tc);
  }

  /**
   * Replace an object with the given value (transcoded with the default
   * transcoder) iff there is already a value for the given key.
   *
   * <p>
   * The <code>exp</code> value is passed along to memcached exactly as given,
   * and will be processed per the memcached protocol specification:
   * </p>
   *
   * <p>
   * Note that the return will be false any time a mutation has not occurred.
   * </p>
   *
   * <blockquote>
   * <p>
   * The actual value sent may either be Unix time (number of seconds since
   * January 1, 1970, as a 32-bit value), or a number of seconds starting from
   * current time. In the latter case, this number of seconds may not exceed
   * 60*60*24*30 (number of seconds in 30 days); if the number sent by a client
   * is larger than that, the server will consider it to be real Unix time value
   * rather than an offset from current time.
   * </p>
   * </blockquote>
   *
   * @param key the key under which this object should be added.
   * @param exp the expiration of this object
   * @param o the object to store
   * @return a future representing the processing of this operation
   * @throws IllegalStateException in the rare circumstance where queue is too
   *           full to accept any more requests
   */
  public OperationFuture<Boolean> replace(String key, int exp, Object o) {
    return asyncStore(StoreType.replace, key, exp, o, transcoder);
  }

  /**
   * Get the given key asynchronously.
   *
   * @param <T>
   * @param key the key to fetch
   * @param tc the transcoder to serialize and unserialize value
   * @return a future that will hold the return value of the fetch
   * @throws IllegalStateException in the rare circumstance where queue is too
   *           full to accept any more requests
   */
  public <T> GetFuture<T> asyncGet(final String key, final Transcoder<T> tc) {

    final CountDownLatch latch = new CountDownLatch(1);
    final GetFuture<T> rv = new GetFuture<T>(latch, operationTimeout, key);
    Operation op = opFact.get(key, new GetOperation.Callback() {
      private Future<T> val = null;

      public void receivedStatus(OperationStatus status) {
        rv.set(val, status);
      }

      public void gotData(String k, int flags, byte[] data) {
        assert key.equals(k) : "Wrong key returned";
        val =
            tcService.decode(tc, new CachedData(flags, data, tc.getMaxSize()));
      }

      public void complete() {
        latch.countDown();
      }
    });
    rv.setOperation(op);
    addOp(key, op);
    return rv;
  }

  /**
   * Get the given key asynchronously and decode with the default transcoder.
   *
   * @param key the key to fetch
   * @return a future that will hold the return value of the fetch
   * @throws IllegalStateException in the rare circumstance where queue is too
   *           full to accept any more requests
   */
  public GetFuture<Object> asyncGet(final String key) {
    return asyncGet(key, transcoder);
  }

  /**
   * Gets (with CAS support) the given key asynchronously.
   *
   * @param <T>
   * @param key the key to fetch
   * @param tc the transcoder to serialize and unserialize value
   * @return a future that will hold the return value of the fetch
   * @throws IllegalStateException in the rare circumstance where queue is too
   *           full to accept any more requests
   */
  public <T> OperationFuture<CASValue<T>> asyncGets(final String key,
      final Transcoder<T> tc) {

    final CountDownLatch latch = new CountDownLatch(1);
    final OperationFuture<CASValue<T>> rv =
        new OperationFuture<CASValue<T>>(key, latch, operationTimeout);

    Operation op = opFact.gets(key, new GetsOperation.Callback() {
      private CASValue<T> val = null;

      public void receivedStatus(OperationStatus status) {
        rv.set(val, status);
      }

      public void gotData(String k, int flags, long cas, byte[] data) {
        assert key.equals(k) : "Wrong key returned";
        assert cas > 0 : "CAS was less than zero:  " + cas;
        val =
            new CASValue<T>(cas, tc.decode(new CachedData(flags, data,
                tc.getMaxSize())));
      }

      public void complete() {
        latch.countDown();
      }
    });
    rv.setOperation(op);
    addOp(key, op);
    return rv;
  }

  /**
   * Gets (with CAS support) the given key asynchronously and decode using the
   * default transcoder.
   *
   * @param key the key to fetch
   * @return a future that will hold the return value of the fetch
   * @throws IllegalStateException in the rare circumstance where queue is too
   *           full to accept any more requests
   */
  public OperationFuture<CASValue<Object>> asyncGets(final String key) {
    return asyncGets(key, transcoder);
  }

  /**
   * Gets (with CAS support) with a single key.
   *
   * @param <T>
   * @param key the key to get
   * @param tc the transcoder to serialize and unserialize value
   * @return the result from the cache and CAS id (null if there is none)
   * @throws OperationTimeoutException if global operation timeout is exceeded
   * @throws IllegalStateException in the rare circumstance where queue is too
   *           full to accept any more requests
   */
  public <T> CASValue<T> gets(String key, Transcoder<T> tc) {
    try {
      return asyncGets(key, tc).get(operationTimeout, TimeUnit.MILLISECONDS);
    } catch (InterruptedException e) {
      throw new RuntimeException("Interrupted waiting for value", e);
    } catch (ExecutionException e) {
      throw new RuntimeException("Exception waiting for value", e);
    } catch (TimeoutException e) {
      throw new OperationTimeoutException("Timeout waiting for value", e);
    }
  }

  /**
   * Get with a single key and reset its expiration.
   *
   * @param <T>
   * @param key the key to get
   * @param exp the new expiration for the key
   * @param tc the transcoder to serialize and unserialize value
   * @return the result from the cache (null if there is none)
   * @throws OperationTimeoutException if the global operation timeout is
   *           exceeded
   * @throws IllegalStateException in the rare circumstance where queue is too
   *           full to accept any more requests
   */
  public <T> CASValue<T> getAndTouch(String key, int exp, Transcoder<T> tc) {
    try {
      return asyncGetAndTouch(key, exp, tc).get(operationTimeout,
          TimeUnit.MILLISECONDS);
    } catch (InterruptedException e) {
      throw new RuntimeException("Interrupted waiting for value", e);
    } catch (ExecutionException e) {
      throw new RuntimeException("Exception waiting for value", e);
    } catch (TimeoutException e) {
      throw new OperationTimeoutException("Timeout waiting for value", e);
    }
  }

  /**
   * Get a single key and reset its expiration using the default transcoder.
   *
   * @param key the key to get
   * @param exp the new expiration for the key
   * @return the result from the cache and CAS id (null if there is none)
   * @throws OperationTimeoutException if the global operation timeout is
   *           exceeded
   * @throws IllegalStateException in the rare circumstance where queue is too
   *           full to accept any more requests
   */
  public CASValue<Object> getAndTouch(String key, int exp) {
    return getAndTouch(key, exp, transcoder);
  }

  /**
   * Gets (with CAS support) with a single key using the default transcoder.
   *
   * @param key the key to get
   * @return the result from the cache and CAS id (null if there is none)
   * @throws OperationTimeoutException if the global operation timeout is
   *           exceeded
   * @throws IllegalStateException in the rare circumstance where queue is too
   *           full to accept any more requests
   */
  public CASValue<Object> gets(String key) {
    return gets(key, transcoder);
  }

  /**
   * Get with a single key.
   *
   * @param <T>
   * @param key the key to get
   * @param tc the transcoder to serialize and unserialize value
   * @return the result from the cache (null if there is none)
   * @throws OperationTimeoutException if the global operation timeout is
   *           exceeded
   * @throws IllegalStateException in the rare circumstance where queue is too
   *           full to accept any more requests
   */
  public <T> T get(String key, Transcoder<T> tc) {
    try {
      return asyncGet(key, tc).get(operationTimeout, TimeUnit.MILLISECONDS);
    } catch (InterruptedException e) {
      throw new RuntimeException("Interrupted waiting for value", e);
    } catch (ExecutionException e) {
      throw new RuntimeException("Exception waiting for value", e);
    } catch (TimeoutException e) {
      throw new OperationTimeoutException("Timeout waiting for value", e);
    }
  }

  /**
   * Get with a single key and decode using the default transcoder.
   *
   * @param key the key to get
   * @return the result from the cache (null if there is none)
   * @throws OperationTimeoutException if the global operation timeout is
   *           exceeded
   * @throws IllegalStateException in the rare circumstance where queue is too
   *           full to accept any more requests
   */
  public Object get(String key) {
    return get(key, transcoder);
  }

  /**
   * Asynchronously get a bunch of objects from the cache.
   *
   * @param <T>
   * @param keys the keys to request
   * @param tcIter an iterator of transcoders to serialize and unserialize
   *          values; the transcoders are matched with the keys in the same
   *          order. The minimum of the key collection length and number of
   *          transcoders is used and no exception is thrown if they do not
   *          match
   * @return a Future result of that fetch
   * @throws IllegalStateException in the rare circumstance where queue is too
   *           full to accept any more requests
   */
  public <T> BulkFuture<Map<String, T>> asyncGetBulk(Collection<String> keys,
      Iterator<Transcoder<T>> tcIter) {
    final Map<String, Future<T>> m = new ConcurrentHashMap<String, Future<T>>();

    // This map does not need to be a ConcurrentHashMap
    // because it is fully populated when it is used and
    // used only to read the transcoder for a key.
    final Map<String, Transcoder<T>> tcMap =
        new HashMap<String, Transcoder<T>>();

    // Break the gets down into groups by key
    final Map<MemcachedNode, Collection<String>> chunks =
        new HashMap<MemcachedNode, Collection<String>>();
    final NodeLocator locator = mconn.getLocator();
    Iterator<String> keyIter = keys.iterator();
    while (keyIter.hasNext() && tcIter.hasNext()) {
      String key = keyIter.next();
      tcMap.put(key, tcIter.next());
      validateKey(key);
      final MemcachedNode primaryNode = locator.getPrimary(key);
      MemcachedNode node = null;
      if (primaryNode.isActive()) {
        node = primaryNode;
      } else {
        for (Iterator<MemcachedNode> i = locator.getSequence(key); node == null
            && i.hasNext();) {
          MemcachedNode n = i.next();
          if (n.isActive()) {
            node = n;
          }
        }
        if (node == null) {
          node = primaryNode;
        }
      }
      assert node != null : "Didn't find a node for " + key;
      Collection<String> ks = chunks.get(node);
      if (ks == null) {
        ks = new ArrayList<String>();
        chunks.put(node, ks);
      }
      ks.add(key);
    }

    final CountDownLatch latch = new CountDownLatch(chunks.size());
    final Collection<Operation> ops = new ArrayList<Operation>(chunks.size());
    final BulkGetFuture<T> rv = new BulkGetFuture<T>(m, ops, latch);

    GetOperation.Callback cb = new GetOperation.Callback() {
      @SuppressWarnings("synthetic-access")
      public void receivedStatus(OperationStatus status) {
        rv.setStatus(status);
        if (!status.isSuccess()) {
          getLogger().warn("Unsuccessful get:  %s", status);
        }
      }

      public void gotData(String k, int flags, byte[] data) {
        Transcoder<T> tc = tcMap.get(k);
        m.put(k,
            tcService.decode(tc, new CachedData(flags, data, tc.getMaxSize())));
      }

      public void complete() {
        latch.countDown();
      }
    };

    // Now that we know how many servers it breaks down into, and the latch
    // is all set up, convert all of these strings collections to operations
    final Map<MemcachedNode, Operation> mops =
        new HashMap<MemcachedNode, Operation>();

    for (Map.Entry<MemcachedNode, Collection<String>> me : chunks.entrySet()) {
      Operation op = opFact.get(me.getValue(), cb);
      mops.put(me.getKey(), op);
      ops.add(op);
    }
    assert mops.size() == chunks.size();
    mconn.checkState();
    mconn.addOperations(mops);
    return rv;
  }

  /**
   * Asynchronously get a bunch of objects from the cache.
   *
   * @param <T>
   * @param keys the keys to request
   * @param tc the transcoder to serialize and unserialize values
   * @return a Future result of that fetch
   * @throws IllegalStateException in the rare circumstance where queue is too
   *           full to accept any more requests
   */
  public <T> BulkFuture<Map<String, T>> asyncGetBulk(Collection<String> keys,
      Transcoder<T> tc) {
    return asyncGetBulk(keys, new SingleElementInfiniteIterator<Transcoder<T>>(
        tc));
  }

  /**
   * Asynchronously get a bunch of objects from the cache and decode them with
   * the given transcoder.
   *
   * @param keys the keys to request
   * @return a Future result of that fetch
   * @throws IllegalStateException in the rare circumstance where queue is too
   *           full to accept any more requests
   */
  public BulkFuture<Map<String, Object>> asyncGetBulk(Collection<String> keys) {
    return asyncGetBulk(keys, transcoder);
  }

  /**
   * Varargs wrapper for asynchronous bulk gets.
   *
   * @param <T>
   * @param tc the transcoder to serialize and unserialize value
   * @param keys one more more keys to get
   * @return the future values of those keys
   * @throws IllegalStateException in the rare circumstance where queue is too
   *           full to accept any more requests
   */
  public <T> BulkFuture<Map<String, T>> asyncGetBulk(Transcoder<T> tc,
      String... keys) {
    return asyncGetBulk(Arrays.asList(keys), tc);
  }

  /**
   * Varargs wrapper for asynchronous bulk gets with the default transcoder.
   *
   * @param keys one more more keys to get
   * @return the future values of those keys
   * @throws IllegalStateException in the rare circumstance where queue is too
   *           full to accept any more requests
   */
  public BulkFuture<Map<String, Object>> asyncGetBulk(String... keys) {
    return asyncGetBulk(Arrays.asList(keys), transcoder);
  }

  /**
   * Get the given key to reset its expiration time.
   *
   * @param key the key to fetch
   * @param exp the new expiration to set for the given key
   * @return a future that will hold the return value of the fetch
   * @throws IllegalStateException in the rare circumstance where queue is too
   *           full to accept any more requests
   */
  public OperationFuture<CASValue<Object>> asyncGetAndTouch(final String key,
      final int exp) {
    return asyncGetAndTouch(key, exp, transcoder);
  }

  /**
   * Get the given key to reset its expiration time.
   *
   * @param key the key to fetch
   * @param exp the new expiration to set for the given key
   * @param tc the transcoder to serialize and unserialize value
   * @return a future that will hold the return value of the fetch
   * @throws IllegalStateException in the rare circumstance where queue is too
   *           full to accept any more requests
   */
  public <T> OperationFuture<CASValue<T>> asyncGetAndTouch(final String key,
      final int exp, final Transcoder<T> tc) {
    final CountDownLatch latch = new CountDownLatch(1);
    final OperationFuture<CASValue<T>> rv = new OperationFuture<CASValue<T>>(
        key, latch, operationTimeout);

    Operation op = opFact.getAndTouch(key, exp,
        new GetAndTouchOperation.Callback() {
          private CASValue<T> val = null;

          public void receivedStatus(OperationStatus status) {
            rv.set(val, status);
          }

          public void complete() {
            latch.countDown();
          }

          public void gotData(String k, int flags, long cas, byte[] data) {
            assert k.equals(key) : "Wrong key returned";
            assert cas > 0 : "CAS was less than zero:  " + cas;
            val =
                new CASValue<T>(cas, tc.decode(new CachedData(flags, data,
                    tc.getMaxSize())));
          }
        });
    rv.setOperation(op);
    addOp(key, op);
    return rv;
  }

  /**
   * Get the values for multiple keys from the cache.
   *
   * @param <T>
   * @param keys the keys
   * @param tc the transcoder to serialize and unserialize value
   * @return a map of the values (for each value that exists)
   * @throws OperationTimeoutException if the global operation timeout is
   *           exceeded
   * @throws IllegalStateException in the rare circumstance where queue is too
   *           full to accept any more requests
   */
  public <T> Map<String, T> getBulk(Collection<String> keys,
      Transcoder<T> tc) {
    try {
      return asyncGetBulk(keys, tc).get(operationTimeout,
          TimeUnit.MILLISECONDS);
    } catch (InterruptedException e) {
      throw new RuntimeException("Interrupted getting bulk values", e);
    } catch (ExecutionException e) {
      throw new RuntimeException("Failed getting bulk values", e);
    } catch (TimeoutException e) {
      throw new OperationTimeoutException("Timeout waiting for bulkvalues", e);
    }
  }

  /**
   * Get the values for multiple keys from the cache.
   *
   * @param keys the keys
   * @return a map of the values (for each value that exists)
   * @throws OperationTimeoutException if the global operation timeout is
   *           exceeded
   * @throws IllegalStateException in the rare circumstance where queue is too
   *           full to accept any more requests
   */
  public Map<String, Object> getBulk(Collection<String> keys) {
    return getBulk(keys, transcoder);
  }

  /**
   * Get the values for multiple keys from the cache.
   *
   * @param <T>
   * @param tc the transcoder to serialize and unserialize value
   * @param keys the keys
   * @return a map of the values (for each value that exists)
   * @throws OperationTimeoutException if the global operation timeout is
   *           exceeded
   * @throws IllegalStateException in the rare circumstance where queue is too
   *           full to accept any more requests
   */
  public <T> Map<String, T> getBulk(Transcoder<T> tc, String... keys) {
    return getBulk(Arrays.asList(keys), tc);
  }

  /**
   * Get the values for multiple keys from the cache.
   *
   * @param keys the keys
   * @return a map of the values (for each value that exists)
   * @throws OperationTimeoutException if the global operation timeout is
   *           exceeded
   * @throws IllegalStateException in the rare circumstance where queue is too
   *           full to accept any more requests
   */
  public Map<String, Object> getBulk(String... keys) {
    return getBulk(Arrays.asList(keys), transcoder);
  }

  /**
   * Get the versions of all of the connected memcacheds.
   *
   * @return a Map of SocketAddress to String for connected servers
   * @throws IllegalStateException in the rare circumstance where queue is too
   *           full to accept any more requests
   */
  public Map<SocketAddress, String> getVersions() {
    final Map<SocketAddress, String> rv =
        new ConcurrentHashMap<SocketAddress, String>();

    CountDownLatch blatch = broadcastOp(new BroadcastOpFactory() {
      public Operation newOp(final MemcachedNode n,
          final CountDownLatch latch) {
        final SocketAddress sa = n.getSocketAddress();
        return opFact.version(new OperationCallback() {
          public void receivedStatus(OperationStatus s) {
            rv.put(sa, s.getMessage());
          }

          public void complete() {
            latch.countDown();
          }
        });
      }
    });
    try {
      blatch.await(operationTimeout, TimeUnit.MILLISECONDS);
    } catch (InterruptedException e) {
      throw new RuntimeException("Interrupted waiting for versions", e);
    }
    return rv;
  }

  /**
   * Get all of the stats from all of the connections.
   *
   * @return a Map of a Map of stats replies by SocketAddress
   * @throws IllegalStateException in the rare circumstance where queue is too
   *           full to accept any more requests
   */
  public Map<SocketAddress, Map<String, String>> getStats() {
    return getStats(null);
  }

  /**
   * Get a set of stats from all connections.
   *
   * @param arg which stats to get
   * @return a Map of the server SocketAddress to a map of String stat keys to
   *         String stat values.
   * @throws IllegalStateException in the rare circumstance where queue is too
   *           full to accept any more requests
   */
  public Map<SocketAddress, Map<String, String>> getStats(final String arg) {
    final Map<SocketAddress, Map<String, String>> rv =
        new HashMap<SocketAddress, Map<String, String>>();

    CountDownLatch blatch = broadcastOp(new BroadcastOpFactory() {
      public Operation newOp(final MemcachedNode n,
          final CountDownLatch latch) {
        final SocketAddress sa = n.getSocketAddress();
        rv.put(sa, new HashMap<String, String>());
        return opFact.stats(arg, new StatsOperation.Callback() {
          public void gotStat(String name, String val) {
            rv.get(sa).put(name, val);
          }

          @SuppressWarnings("synthetic-access")
          public void receivedStatus(OperationStatus status) {
            if (!status.isSuccess()) {
              getLogger().warn("Unsuccessful stat fetch: %s", status);
            }
          }

          public void complete() {
            latch.countDown();
          }
        });
      }
    });
    try {
      blatch.await(operationTimeout, TimeUnit.MILLISECONDS);
    } catch (InterruptedException e) {
      throw new RuntimeException("Interrupted waiting for stats", e);
    }
    return rv;
  }

  private long mutate(Mutator m, String key, int by, long def, int exp) {
    final AtomicLong rv = new AtomicLong();
    final CountDownLatch latch = new CountDownLatch(1);
    addOp(key, opFact.mutate(m, key, by, def, exp, new OperationCallback() {
      public void receivedStatus(OperationStatus s) {
        // XXX: Potential abstraction leak.
        // The handling of incr/decr in the binary protocol
        // Allows us to avoid string processing.
        rv.set(new Long(s.isSuccess() ? s.getMessage() : "-1"));
      }

      public void complete() {
        latch.countDown();
      }
    }));
    try {
      if (!latch.await(operationTimeout, TimeUnit.MILLISECONDS)) {
        throw new OperationTimeoutException("Mutate operation timed out,"
            + "unable to modify counter [" + key + "]");
      }
    } catch (InterruptedException e) {
      throw new RuntimeException("Interrupted", e);
    }
    getLogger().debug("Mutation returned %s", rv);
    return rv.get();
  }

  /**
   * Increment the given key by the given amount.
   *
   * Due to the way the memcached server operates on items, incremented and
   * decremented items will be returned as Strings with any operations that
   * return a value.
   *
   * @param key the key
   * @param by the amount to increment
   * @return the new value (-1 if the key doesn't exist)
   * @throws OperationTimeoutException if the global operation timeout is
   *           exceeded
   * @throws IllegalStateException in the rare circumstance where queue is too
   *           full to accept any more requests
   */
  public long incr(String key, int by) {
    return mutate(Mutator.incr, key, by, 0, -1);
  }

  /**
   * Decrement the given key by the given value.
   *
   * Due to the way the memcached server operates on items, incremented and
   * decremented items will be returned as Strings with any operations that
   * return a value.
   *
   * @param key the key
   * @param by the value
   * @return the new value (-1 if the key doesn't exist)
   * @throws OperationTimeoutException if the global operation timeout is
   *           exceeded
   * @throws IllegalStateException in the rare circumstance where queue is too
   *           full to accept any more requests
   */
  public long decr(String key, int by) {
    return mutate(Mutator.decr, key, by, 0, -1);
  }

  /**
   * Increment the given counter, returning the new value.
   *
   * Due to the way the memcached server operates on items, incremented and
   * decremented items will be returned as Strings with any operations that
   * return a value.
   *
   * @param key the key
   * @param by the amount to increment
   * @param def the default value (if the counter does not exist)
   * @param exp the expiration of this object
   * @return the new value, or -1 if we were unable to increment or add
   * @throws OperationTimeoutException if the global operation timeout is
   *           exceeded
   * @throws IllegalStateException in the rare circumstance where queue is too
   *           full to accept any more requests
   */
  public long incr(String key, int by, long def, int exp) {
    return mutateWithDefault(Mutator.incr, key, by, def, exp);
  }

  /**
   * Decrement the given counter, returning the new value.
   *
   * Due to the way the memcached server operates on items, incremented and
   * decremented items will be returned as Strings with any operations that
   * return a value.
   *
   * @param key the key
   * @param by the amount to decrement
   * @param def the default value (if the counter does not exist)
   * @param exp the expiration of this object
   * @return the new value, or -1 if we were unable to decrement or add
   * @throws OperationTimeoutException if the global operation timeout is
   *           exceeded
   * @throws IllegalStateException in the rare circumstance where queue is too
   *           full to accept any more requests
   */
  public long decr(String key, int by, long def, int exp) {
    return mutateWithDefault(Mutator.decr, key, by, def, exp);
  }

  private long mutateWithDefault(Mutator t, String key, int by, long def,
      int exp) {
    long rv = mutate(t, key, by, def, exp);
    // The ascii protocol doesn't support defaults, so I added them
    // manually here.
    if (rv == -1) {
      Future<Boolean> f = asyncStore(StoreType.add, key, exp,
          String.valueOf(def));
      try {
        if (f.get(operationTimeout, TimeUnit.MILLISECONDS)) {
          rv = def;
        } else {
          rv = mutate(t, key, by, 0, exp);
          assert rv != -1 : "Failed to mutate or init value";
        }
      } catch (InterruptedException e) {
        throw new RuntimeException("Interrupted waiting for store", e);
      } catch (ExecutionException e) {
        throw new RuntimeException("Failed waiting for store", e);
      } catch (TimeoutException e) {
        throw new OperationTimeoutException("Timeout waiting to mutate or init"
            + " value", e);
      }
    }
    return rv;
  }

  private OperationFuture<Long> asyncMutate(Mutator m, String key, int by,
      long def, int exp) {
    final CountDownLatch latch = new CountDownLatch(1);
    final OperationFuture<Long> rv =
        new OperationFuture<Long>(key, latch, operationTimeout);
    Operation op = addOp(key, opFact.mutate(m, key, by, def, exp,
        new OperationCallback() {
          public void receivedStatus(OperationStatus s) {
            rv.set(new Long(s.isSuccess() ? s.getMessage() : "-1"), s);
          }

          public void complete() {
            latch.countDown();
          }
        }));
    rv.setOperation(op);
    return rv;
  }

  /**
   * Asychronous increment.
   *
   * @param key key to increment
   * @param by the amount to increment the value by
   * @return a future with the incremented value, or -1 if the increment failed.
   * @throws IllegalStateException in the rare circumstance where queue is too
   *           full to accept any more requests
   */
  public OperationFuture<Long> asyncIncr(String key, int by) {
    return asyncMutate(Mutator.incr, key, by, 0, -1);
  }

  /**
   * Asynchronous decrement.
   *
   * @param key key to increment
   * @param by the amount to increment the value by
   * @return a future with the decremented value, or -1 if the increment failed.
   * @throws IllegalStateException in the rare circumstance where queue is too
   *           full to accept any more requests
   */
  public OperationFuture<Long> asyncDecr(String key, int by) {
    return asyncMutate(Mutator.decr, key, by, 0, -1);
  }

  /**
   * Increment the given counter, returning the new value.
   *
   * @param key the key
   * @param by the amount to increment
   * @param def the default value (if the counter does not exist)
   * @return the new value, or -1 if we were unable to increment or add
   * @throws OperationTimeoutException if the global operation timeout is
   *           exceeded
   * @throws IllegalStateException in the rare circumstance where queue is too
   *           full to accept any more requests
   */
  public long incr(String key, int by, long def) {
    return mutateWithDefault(Mutator.incr, key, by, def, 0);
  }

  /**
   * Decrement the given counter, returning the new value.
   *
   * @param key the key
   * @param by the amount to decrement
   * @param def the default value (if the counter does not exist)
   * @return the new value, or -1 if we were unable to decrement or add
   * @throws OperationTimeoutException if the global operation timeout is
   *           exceeded
   * @throws IllegalStateException in the rare circumstance where queue is too
   *           full to accept any more requests
   */
  public long decr(String key, int by, long def) {
    return mutateWithDefault(Mutator.decr, key, by, def, 0);
  }

  /**
   * Delete the given key from the cache.
   *
   * <p>
   * The hold argument specifies the amount of time in seconds (or Unix time
   * until which) the client wishes the server to refuse "add" and "replace"
   * commands with this key. For this amount of item, the item is put into a
   * delete queue, which means that it won't possible to retrieve it by the
   * "get" command, but "add" and "replace" command with this key will also fail
   * (the "set" command will succeed, however). After the time passes, the item
   * is finally deleted from server memory.
   * </p>
   *
   * @param key the key to delete
   * @param hold how long the key should be unavailable to add commands
   *
   * @return whether or not the operation was performed
   * @deprecated Hold values are no longer honored.
   */
  @Deprecated
  public OperationFuture<Boolean> delete(String key, int hold) {
    return delete(key);
  }

  /**
   * Delete the given key from the cache.
   *
   * @param key the key to delete
   * @return whether or not the operation was performed
   * @throws IllegalStateException in the rare circumstance where queue is too
   *           full to accept any more requests
   */
  public OperationFuture<Boolean> delete(String key) {
    final CountDownLatch latch = new CountDownLatch(1);
    final OperationFuture<Boolean> rv = new OperationFuture<Boolean>(key,
        latch, operationTimeout);
    DeleteOperation op = opFact.delete(key, new OperationCallback() {
      public void receivedStatus(OperationStatus s) {
        rv.set(s.isSuccess(), s);
      }

      public void complete() {
        latch.countDown();
      }
    });
    rv.setOperation(op);
    addOp(key, op);
    return rv;
  }

  /**
   * Flush all caches from all servers with a delay of application.
   *
   * @param delay the period of time to delay, in seconds
   * @return whether or not the operation was accepted
   * @throws IllegalStateException in the rare circumstance where queue is too
   *           full to accept any more requests
   */
  public OperationFuture<Boolean> flush(final int delay) {
    final AtomicReference<Boolean> flushResult =
        new AtomicReference<Boolean>(null);
    final ConcurrentLinkedQueue<Operation> ops =
        new ConcurrentLinkedQueue<Operation>();
    CountDownLatch blatch = broadcastOp(new BroadcastOpFactory() {
      public Operation newOp(final MemcachedNode n,
          final CountDownLatch latch) {
        Operation op = opFact.flush(delay, new OperationCallback() {
          public void receivedStatus(OperationStatus s) {
            flushResult.set(s.isSuccess());
          }

          public void complete() {
            latch.countDown();
          }
        });
        ops.add(op);
        return op;
      }
    });

    return new OperationFuture<Boolean>(null, blatch, flushResult,
        operationTimeout) {
      @Override
      public boolean cancel(boolean ign) {
        boolean rv = false;
        for (Operation op : ops) {
          op.cancel();
          rv |= op.getState() == OperationState.WRITE_QUEUED;
        }
        return rv;
      }

      @Override
      public Boolean get(long duration, TimeUnit units)
        throws InterruptedException, TimeoutException, ExecutionException {
        status = new OperationStatus(true, "OK");
        return super.get(duration, units);
      }

      @Override
      public boolean isCancelled() {
        boolean rv = false;
        for (Operation op : ops) {
          rv |= op.isCancelled();
        }
        return rv;
      }

      @Override
      public boolean isDone() {
        boolean rv = true;
        for (Operation op : ops) {
          rv &= op.getState() == OperationState.COMPLETE;
        }
        return rv || isCancelled();
      }
    };
  }

  /**
   * Flush all caches from all servers immediately.
   *
   * @return whether or not the operation was performed
   * @throws IllegalStateException in the rare circumstance where queue is too
   *           full to accept any more requests
   */
  public OperationFuture<Boolean> flush() {
    return flush(-1);
  }

  public Set<String> listSaslMechanisms() {
    final ConcurrentMap<String, String> rv =
        new ConcurrentHashMap<String, String>();

    CountDownLatch blatch = broadcastOp(new BroadcastOpFactory() {
      public Operation newOp(MemcachedNode n, final CountDownLatch latch) {
        return opFact.saslMechs(new OperationCallback() {
          public void receivedStatus(OperationStatus status) {
            for (String s : status.getMessage().split(" ")) {
              rv.put(s, s);
            }
          }

          public void complete() {
            latch.countDown();
          }
        });
      }
    });

    try {
      blatch.await();
    } catch (InterruptedException e) {
      Thread.currentThread().interrupt();
    }

    return rv.keySet();
  }

  /**
   * Shut down immediately.
   */
  public void shutdown() {
    shutdown(-1, TimeUnit.MILLISECONDS);
  }

  /**
   * Shut down this client gracefully.
   *
   * @param timeout the amount of time time for shutdown
   * @param unit the TimeUnit for the timeout
   * @return result of the shutdown request
   */
  public boolean shutdown(long timeout, TimeUnit unit) {
    // Guard against double shutdowns (bug 8).
    if (shuttingDown) {
      getLogger().info("Suppressing duplicate attempt to shut down");
      return false;
    }
    shuttingDown = true;
    String baseName = mconn.getName();
    mconn.setName(baseName + " - SHUTTING DOWN");
    boolean rv = true;
    try {
      // Conditionally wait
      if (timeout > 0) {
        mconn.setName(baseName + " - SHUTTING DOWN (waiting)");
        rv = waitForQueues(timeout, unit);
      }
    } finally {
      // But always begin the shutdown sequence
      try {
        mconn.setName(baseName + " - SHUTTING DOWN (telling client)");
        mconn.shutdown();
        mconn.setName(baseName + " - SHUTTING DOWN (informed client)");
        tcService.shutdown();
      } catch (IOException e) {
        getLogger().warn("exception while shutting down", e);
      }
    }
    return rv;
  }

  /**
   * Wait for the queues to die down.
   *
   * @param timeout the amount of time time for shutdown
   * @param unit the TimeUnit for the timeout
   * @return result of the request for the wait
   * @throws IllegalStateException in the rare circumstance where queue is too
   *           full to accept any more requests
   */
  public boolean waitForQueues(long timeout, TimeUnit unit) {
    CountDownLatch blatch = broadcastOp(new BroadcastOpFactory() {
      public Operation newOp(final MemcachedNode n,
          final CountDownLatch latch) {
        return opFact.noop(new OperationCallback() {
          public void complete() {
            latch.countDown();
          }

          public void receivedStatus(OperationStatus s) {
            // Nothing special when receiving status, only
            // necessary to complete the interface
          }
        });
      }
    }, mconn.getLocator().getAll(), false);
    try {
      // XXX: Perhaps IllegalStateException should be caught here
      // and the check retried.
      return blatch.await(timeout, unit);
    } catch (InterruptedException e) {
      throw new RuntimeException("Interrupted waiting for queues", e);
    }
  }

  /**
   * Add a connection observer.
   *
   * If connections are already established, your observer will be called with
   * the address and -1.
   *
   * @param obs the ConnectionObserver you wish to add
   * @return true if the observer was added.
   */
  public boolean addObserver(ConnectionObserver obs) {
    boolean rv = mconn.addObserver(obs);
    if (rv) {
      for (MemcachedNode node : mconn.getLocator().getAll()) {
        if (node.isActive()) {
          obs.connectionEstablished(node.getSocketAddress(), -1);
        }
      }
    }
    return rv;
  }

  /**
   * Remove a connection observer.
   *
   * @param obs the ConnectionObserver you wish to add
   * @return true if the observer existed, but no longer does
   */
  public boolean removeObserver(ConnectionObserver obs) {
    return mconn.removeObserver(obs);
  }

  public void connectionEstablished(SocketAddress sa, int reconnectCount) {
    if (authDescriptor != null) {
      if (authDescriptor.authThresholdReached()) {
        this.shutdown();
      }
      authMonitor.authConnection(mconn, opFact, authDescriptor, findNode(sa));
    }
  }

  private MemcachedNode findNode(SocketAddress sa) {
    MemcachedNode node = null;
    for (MemcachedNode n : mconn.getLocator().getAll()) {
      if (n.getSocketAddress().equals(sa)) {
        node = n;
      }
    }
    assert node != null : "Couldn't find node connected to " + sa;
    return node;
  }

  public void connectionLost(SocketAddress sa) {
    // Don't care.
  }
=======
public class MemcachedClient extends SpyThread
	implements MemcachedClientIF, ConnectionObserver, Reconfigurable {

	private volatile boolean running=true;
	private volatile boolean shuttingDown=false;

	private final long operationTimeout;

	private final MemcachedConnection conn;
	final OperationFactory opFact;

	final Transcoder<Object> transcoder;

	final TranscodeService tcService;

	final AuthDescriptor authDescriptor;

	private final ConnectionFactory connFactory;

	private final AuthThreadMonitor authMonitor = new AuthThreadMonitor();
	private volatile boolean reconfiguring = false;
	private ConfigurationProvider configurationProvider;

	/**
	 * Get a memcache client operating on the specified memcached locations.
	 *
	 * @param ia the memcached locations
	 * @throws IOException if connections cannot be established
	 */
	public MemcachedClient(InetSocketAddress... ia) throws IOException {
		this(new DefaultConnectionFactory(), Arrays.asList(ia));
	}

	/**
	 * Get a memcache client over the specified memcached locations.
	 *
	 * @param addrs the socket addrs
	 * @throws IOException if connections cannot be established
	 */
	public MemcachedClient(List<InetSocketAddress> addrs)
		throws IOException {
		this(new DefaultConnectionFactory(), addrs);
	}

	/**
	 * Get a memcache client over the specified memcached locations.
	 *
	 * @param cf the connection factory to configure connections for this client
	 * @param addrs the socket addresses
	 * @throws IOException if connections cannot be established
	 */
	public MemcachedClient(ConnectionFactory cf, List<InetSocketAddress> addrs)
		throws IOException {
		if(cf == null) {
			throw new NullPointerException("Connection factory required");
		}
		if(addrs == null) {
			throw new NullPointerException("Server list required");
		}
		if(addrs.isEmpty()) {
			throw new IllegalArgumentException(
				"You must have at least one server to connect to");
		}
		if(cf.getOperationTimeout() <= 0) {
			throw new IllegalArgumentException(
				"Operation timeout must be positive.");
		}
		connFactory = cf;
		tcService = new TranscodeService(cf.isDaemon());
		transcoder=cf.getDefaultTranscoder();
		opFact=cf.getOperationFactory();
		assert opFact != null : "Connection factory failed to make op factory";
		conn=cf.createConnection(addrs);
		assert conn != null : "Connection factory failed to make a connection";
		operationTimeout = cf.getOperationTimeout();
		authDescriptor = cf.getAuthDescriptor();
		if(authDescriptor != null) {
			addObserver(this);
		}
		setName("Memcached IO over " + conn);
		setDaemon(cf.isDaemon());
		start();
	}

	/**
	 * Get a MemcachedClient based on the REST response from a Membase server
	 * where the username is different than the bucket name.
	 *
	 * To connect to the "default" special bucket for a given cluster, use an
	 * empty string as the password.
	 *
	 * If a password has not been assigned to the bucket, it is typically an
	 * empty string.
	 *
	 * @param baseList the URI list of one or more servers from the cluster
	 * @param bucketName the bucket name in the cluster you wish to use
	 * @param usr the username for the bucket; this nearly always be the same
	 *        as the bucket name
	 * @param pwd the password for the bucket
	 * @throws IOException if connections could not be made
	 * @throws ConfigurationException if the configuration provided by the
	 *         server has issues or is not compatible
	 */
	public MemcachedClient(final List<URI> baseList, final String bucketName,
		final String usr, final String pwd) throws IOException, ConfigurationException {
		this(new BinaryConnectionFactory(), baseList, bucketName, usr, pwd);
	}

	/**
	 * Get a MemcachedClient based on the REST response from a Membase server
	 * where the username is different than the bucket name.
	 *
	 * Note that when specifying a ConnectionFactory you must specify a
	 * BinaryConnectionFactory. Also the ConnectionFactory's protocol
	 * and locator values are always overwritten. The protocol will always
	 * be binary and the locator will be chosen based on the bucket type you
	 * are connecting to.
	 *
	 * To connect to the "default" special bucket for a given cluster, use an
	 * empty string as the password.
	 *
	 * If a password has not been assigned to the bucket, it is typically an
	 * empty string.
	 *
	 * @param cf the ConnectionFactory to use to create connections
	 * @param baseList the URI list of one or more servers from the cluster
	 * @param bucketName the bucket name in the cluster you wish to use
	 * @param usr the username for the bucket; this nearly always be the same
	 *        as the bucket name
	 * @param pwd the password for the bucket
	 * @throws IOException if connections could not be made
	 * @throws ConfigurationException if the configuration provided by the
	 *         server has issues or is not compatible
	 */
	public MemcachedClient(ConnectionFactory cf, final List<URI> baseList,
			final String bucketName, final String usr, final String pwd)
			throws IOException, ConfigurationException {
		ConnectionFactoryBuilder cfb = new ConnectionFactoryBuilder(cf);
		for (URI bu : baseList) {
			if (!bu.isAbsolute()) {
				throw new IllegalArgumentException("The base URI must be absolute");
			}
		}
		this.configurationProvider = new ConfigurationProviderHTTP(baseList, usr, pwd);
		Bucket bucket = this.configurationProvider.getBucketConfiguration(bucketName);
		Config config = bucket.getConfig();

		if (cf != null && !(cf instanceof BinaryConnectionFactory)) {
			throw new IllegalArgumentException("ConnectionFactory must be of type " +
					"BinaryConnectionFactory");
		}

		if (config.getConfigType() == ConfigType.MEMBASE) {
			cfb.setFailureMode(FailureMode.Retry)
				.setProtocol(ConnectionFactoryBuilder.Protocol.BINARY)
				.setHashAlg(HashAlgorithm.KETAMA_HASH)
				.setLocatorType(ConnectionFactoryBuilder.Locator.VBUCKET)
				.setVBucketConfig(bucket.getConfig());
		} else if (config.getConfigType() == ConfigType.MEMCACHE) {
			cfb.setFailureMode(FailureMode.Retry)
				.setProtocol(ConnectionFactoryBuilder.Protocol.BINARY)
				.setHashAlg(HashAlgorithm.KETAMA_HASH)
				.setLocatorType(ConnectionFactoryBuilder.Locator.CONSISTENT);
		} else {
			throw new ConfigurationException("Bucket type not supported or JSON response unexpected");
		}

		if (!this.configurationProvider.getAnonymousAuthBucket().equals(bucketName) && usr != null) {
			AuthDescriptor ad = new AuthDescriptor(new String[]{"PLAIN"},
				new PlainCallbackHandler(usr, pwd));
			cfb.setAuthDescriptor(ad);
		}

		connFactory = cfb.build();

		List<InetSocketAddress> addrs = AddrUtil.getAddresses(bucket.getConfig().getServers());
		if(connFactory == null) {
			throw new NullPointerException("Connection factory required");
		}
		if(addrs == null) {
			throw new NullPointerException("Server list required");
		}
		if(addrs.isEmpty()) {
			throw new IllegalArgumentException(
			"You must have at least one server to connect to");
		}
		if(connFactory.getOperationTimeout() <= 0) {
			throw new IllegalArgumentException(
				"Operation timeout must be positive.");
		}
		tcService = new TranscodeService(connFactory.isDaemon());
		transcoder=connFactory.getDefaultTranscoder();
		opFact=connFactory.getOperationFactory();
		assert opFact != null : "Connection factory failed to make op factory";
		conn=connFactory.createConnection(addrs);
		assert conn != null : "Connection factory failed to make a connection";
		operationTimeout = connFactory.getOperationTimeout();
		authDescriptor = connFactory.getAuthDescriptor();
		if(authDescriptor != null) {
			addObserver(this);
		}
		setName("Memcached IO over " + conn);
		setDaemon(connFactory.isDaemon());
		this.configurationProvider.subscribe(bucketName, this);
		start();
	}

	/**
	 * Get a MemcachedClient based on the REST response from a Membase server.
	 *
	 * This constructor is merely a convenience for situations where the bucket
	 * name is the same as the user name.  This is commonly the case.
	 *
	 * To connect to the "default" special bucket for a given cluster, use an
	 * empty string as the password.
	 *
	 * If a password has not been assigned to the bucket, it is typically an
	 * empty string.
	 *
	 * @param baseList the URI list of one or more servers from the cluster
	 * @param bucketName the bucket name in the cluster you wish to use
	 * @param pwd the password for the bucket
	 * @throws IOException if connections could not be made
	 * @throws ConfigurationException if the configuration provided by the
	 *         server has issues or is not compatible
	 */
	public MemcachedClient(List<URI> baseList,
		String bucketName,
		String pwd) throws IOException, ConfigurationException {
		this(baseList, bucketName, bucketName, pwd);
	}
	public void reconfigure(Bucket bucket) {
		reconfiguring = true;
		try {
			conn.reconfigure(bucket);
		} catch (IllegalArgumentException ex) {
			getLogger().warn("Failed to reconfigure client, staying with previous configuration.", ex);
		} finally {
			reconfiguring = false;
		}
	}

	/**
	 * Get the addresses of available servers.
	 *
	 * <p>
	 * This is based on a snapshot in time so shouldn't be considered
	 * completely accurate, but is a useful for getting a feel for what's
	 * working and what's not working.
	 * </p>
	 *
	 * @return point-in-time view of currently available servers
	 */
	public Collection<SocketAddress> getAvailableServers() {
		ArrayList<SocketAddress> rv=new ArrayList<SocketAddress>();
		for(MemcachedNode node : conn.getLocator().getAll()) {
			if(node.isActive()) {
				rv.add(node.getSocketAddress());
			}
		}
		return rv;
	}

	/**
	 * Get the addresses of unavailable servers.
	 *
	 * <p>
	 * This is based on a snapshot in time so shouldn't be considered
	 * completely accurate, but is a useful for getting a feel for what's
	 * working and what's not working.
	 * </p>
	 *
	 * @return point-in-time view of currently available servers
	 */
	public Collection<SocketAddress> getUnavailableServers() {
		ArrayList<SocketAddress> rv=new ArrayList<SocketAddress>();
		for(MemcachedNode node : conn.getLocator().getAll()) {
			if(!node.isActive()) {
				rv.add(node.getSocketAddress());
			}
		}
		return rv;
	}

	/**
	 * Get a read-only wrapper around the node locator wrapping this instance.
	 *
	 * @return this instance's NodeLocator
	 */
	public NodeLocator getNodeLocator() {
		return conn.getLocator().getReadonlyCopy();
	}

	/**
	 * Get the default transcoder that's in use.
	 *
	 * @return this instance's Transcoder
	 */
	public Transcoder<Object> getTranscoder() {
		return transcoder;
	}

	private void validateKey(String key) {
		byte[] keyBytes=KeyUtil.getKeyBytes(key);
		if(keyBytes.length > MAX_KEY_LENGTH) {
			throw new IllegalArgumentException("Key is too long (maxlen = "
					+ MAX_KEY_LENGTH + ")");
		}
		if(keyBytes.length == 0) {
			throw new IllegalArgumentException(
				"Key must contain at least one character.");
		}
		// Validate the key
		for(byte b : keyBytes) {
			if(b == ' ' || b == '\n' || b == '\r' || b == 0) {
				throw new IllegalArgumentException(
					"Key contains invalid characters:  ``" + key + "''");
			}
		}
	}

	private void checkState() {
		if(shuttingDown) {
			throw new IllegalStateException("Shutting down");
		}
		assert isAlive() : "IO Thread is not running.";
	}

	/**
	 * (internal use) Add a raw operation to a numbered connection.
	 * This method is exposed for testing.
	 *
	 * @param which server number
	 * @param op the operation to perform
	 * @return the Operation
	 */
	Operation addOp(final String key, final Operation op) {
		validateKey(key);
		checkState();
		conn.addOperation(key, op);
		return op;
	}

	CountDownLatch broadcastOp(final BroadcastOpFactory of) {
		return broadcastOp(of, conn.getLocator().getAll(), true);
	}

	CountDownLatch broadcastOp(final BroadcastOpFactory of,
			Collection<MemcachedNode> nodes) {
		return broadcastOp(of, nodes, true);
	}

	private CountDownLatch broadcastOp(BroadcastOpFactory of,
			Collection<MemcachedNode> nodes,
			boolean checkShuttingDown) {
		if(checkShuttingDown && shuttingDown) {
			throw new IllegalStateException("Shutting down");
		}
		return conn.broadcastOperation(of, nodes);
	}

	private <T> OperationFuture<Boolean> asyncStore(StoreType storeType, String key,
						   int exp, T value, Transcoder<T> tc) {
		CachedData co=tc.encode(value);
		final CountDownLatch latch=new CountDownLatch(1);
		final OperationFuture<Boolean> rv=new OperationFuture<Boolean>(key, latch,
				operationTimeout);
		Operation op=opFact.store(storeType, key, co.getFlags(),
				exp, co.getData(), new OperationCallback() {
					public void receivedStatus(OperationStatus val) {
						rv.set(val.isSuccess(), val);
					}
					public void complete() {
						latch.countDown();
					}});
		rv.setOperation(op);
		addOp(key, op);
		return rv;
	}

	private OperationFuture<Boolean> asyncStore(StoreType storeType,
			String key, int exp, Object value) {
		return asyncStore(storeType, key, exp, value, transcoder);
	}

	private <T> OperationFuture<Boolean> asyncCat(
			ConcatenationType catType, long cas, String key,
			T value, Transcoder<T> tc) {
		CachedData co=tc.encode(value);
		final CountDownLatch latch=new CountDownLatch(1);
		final OperationFuture<Boolean> rv=new OperationFuture<Boolean>(key, latch,
				operationTimeout);
		Operation op=opFact.cat(catType, cas, key, co.getData(),
				new OperationCallback() {
			public void receivedStatus(OperationStatus val) {
				rv.set(val.isSuccess(), val);
			}
			public void complete() {
				latch.countDown();
			}});
		rv.setOperation(op);
		addOp(key, op);
		return rv;
	}

	/**
	 * Touch the given key to reset its expiration time with the default
	 * transcoder.
	 *
	 * @param key the key to fetch
	 * @param exp the new expiration to set for the given key
	 * @return a future that will hold the return value of whether or not
	 * the fetch succeeded
	 * @throws IllegalStateException in the rare circumstance where queue
	 *         is too full to accept any more requests
	 */
	public <T> OperationFuture<Boolean> touch(final String key, final int exp) {
		return touch(key, exp, transcoder);
	}

	/**
	 * Touch the given key to reset its expiration time.
	 *
	 * @param key the key to fetch
	 * @param exp the new expiration to set for the given key
	 * @param tc the transcoder to serialize and unserialize value
	 * @return a future that will hold the return value of whether or not
	 * the fetch succeeded
	 * @throws IllegalStateException in the rare circumstance where queue
	 *         is too full to accept any more requests
	 */
	public <T> OperationFuture<Boolean> touch(final String key, final int exp,
			final Transcoder<T> tc) {
		final CountDownLatch latch=new CountDownLatch(1);
		final OperationFuture<Boolean> rv=new OperationFuture<Boolean>(key, latch,
				operationTimeout);

		Operation op=opFact.touch(key, exp, new OperationCallback() {
			public void receivedStatus(OperationStatus status) {
				rv.set(status.isSuccess(), status);
		}
			public void complete() {
				latch.countDown();
			}});
		rv.setOperation(op);
		addOp(key, op);
		return rv;
	}

	/**
	 * Append to an existing value in the cache.
	 *
	 * <p>Note that the return will be false any time a mutation has not
	 * occurred.</p>
	 *
	 * @param cas cas identifier (ignored in the ascii protocol)
	 * @param key the key to whose value will be appended
	 * @param val the value to append
	 * @return a future indicating success, false if there was no change
	 *         to the value
	 * @throws IllegalStateException in the rare circumstance where queue
	 *         is too full to accept any more requests
	 */
	public OperationFuture<Boolean> append(long cas, String key, Object val) {
		return append(cas, key, val, transcoder);
	}

	/**
	 * Append to an existing value in the cache.
	 *
	 * <p>Note that the return will be false any time a mutation has not
	 * occurred.</p>
	 *
	 * @param <T>
	 * @param cas cas identifier (ignored in the ascii protocol)
	 * @param key the key to whose value will be appended
	 * @param val the value to append
	 * @param tc the transcoder to serialize and unserialize the value
	 * @return a future indicating success
	 * @throws IllegalStateException in the rare circumstance where queue
	 *         is too full to accept any more requests
	 */
	public <T> OperationFuture<Boolean> append(long cas, String key, T val,
			Transcoder<T> tc) {
		return asyncCat(ConcatenationType.append, cas, key, val, tc);
	}

	/**
	 * Prepend to an existing value in the cache.
	 *
	 * <p>Note that the return will be false any time a mutation has not
	 * occurred.</p>
	 *
	 * @param cas cas identifier (ignored in the ascii protocol)
	 * @param key the key to whose value will be prepended
	 * @param val the value to append
	 * @return a future indicating success
	 * @throws IllegalStateException in the rare circumstance where queue
	 *         is too full to accept any more requests
	 */
	public OperationFuture<Boolean> prepend(long cas, String key, Object val) {
		return prepend(cas, key, val, transcoder);
	}

	/**
	 * Prepend to an existing value in the cache.
	 *
	 * <p>Note that the return will be false any time a mutation has not
	 * occurred.</p>
	 *
	 * @param <T>
	 * @param cas cas identifier (ignored in the ascii protocol)
	 * @param key the key to whose value will be prepended
	 * @param val the value to append
	 * @param tc the transcoder to serialize and unserialize the value
	 * @return a future indicating success
	 * @throws IllegalStateException in the rare circumstance where queue
	 *         is too full to accept any more requests
	 */
	public <T> OperationFuture<Boolean> prepend(long cas, String key, T val,
			Transcoder<T> tc) {
		return asyncCat(ConcatenationType.prepend, cas, key, val, tc);
	}

	/**
     * Asynchronous CAS operation.
     *
     * @param <T>
     * @param key the key
     * @param casId the CAS identifier (from a gets operation)
     * @param value the new value
     * @param tc the transcoder to serialize and unserialize the value
     * @return a future that will indicate the status of the CAS
     * @throws IllegalStateException in the rare circumstance where queue
     *         is too full to accept any more requests
     */
    public <T> Future<CASResponse> asyncCAS(String key, long casId, T value,
            Transcoder<T> tc) {
        return asyncCAS(key, casId, 0, value, tc);
	}

	/**
	 * Asynchronous CAS operation.
	 *
	 * @param <T>
	 * @param key the key
	 * @param casId the CAS identifier (from a gets operation)
	 * @param exp the expiration of this object
	 * @param value the new value
	 * @param tc the transcoder to serialize and unserialize the value
	 * @return a future that will indicate the status of the CAS
	 * @throws IllegalStateException in the rare circumstance where queue
	 *         is too full to accept any more requests
	 */
	public <T> Future<CASResponse> asyncCAS(String key, long casId, int exp, T value,
			Transcoder<T> tc) {
		CachedData co=tc.encode(value);
		final CountDownLatch latch=new CountDownLatch(1);
		final OperationFuture<CASResponse> rv=new OperationFuture<CASResponse>(
				key, latch, operationTimeout);
		Operation op=opFact.cas(StoreType.set, key, casId, co.getFlags(), exp,
				co.getData(), new OperationCallback() {
					public void receivedStatus(OperationStatus val) {
						if(val instanceof CASOperationStatus) {
							rv.set(((CASOperationStatus)val).getCASResponse(), val);
						} else if(val instanceof CancelledOperationStatus) {
							// Cancelled, ignore and let it float up
						} else {
							throw new RuntimeException(
								"Unhandled state: " + val);
						}
					}
					public void complete() {
						latch.countDown();
					}});
		rv.setOperation(op);
		addOp(key, op);
		return rv;
	}

	/**
	 * Asynchronous CAS operation using the default transcoder.
	 *
	 * @param key the key
	 * @param casId the CAS identifier (from a gets operation)
	 * @param value the new value
	 * @return a future that will indicate the status of the CAS
	 * @throws IllegalStateException in the rare circumstance where queue
	 *         is too full to accept any more requests
	 */
	public Future<CASResponse> asyncCAS(String key, long casId, Object value) {
		return asyncCAS(key, casId, value, transcoder);
	}

	/**
     * Perform a synchronous CAS operation.
     *
     * @param <T>
     * @param key the key
     * @param casId the CAS identifier (from a gets operation)
     * @param value the new value
     * @param tc the transcoder to serialize and unserialize the value
     * @return a CASResponse
     * @throws OperationTimeoutException if global operation timeout is
     *         exceeded
     * @throws IllegalStateException in the rare circumstance where queue
     *         is too full to accept any more requests
     */
    public <T> CASResponse cas(String key, long casId, T value,
            Transcoder<T> tc) {
        return cas(key, casId, 0, value, tc);
    }

	/**
	 * Perform a synchronous CAS operation.
	 *
	 * @param <T>
	 * @param key the key
	 * @param casId the CAS identifier (from a gets operation)
	 * @param exp the expiration of this object
	 * @param value the new value
	 * @param tc the transcoder to serialize and unserialize the value
	 * @return a CASResponse
	 * @throws OperationTimeoutException if global operation timeout is
	 *         exceeded
	 * @throws IllegalStateException in the rare circumstance where queue
	 *         is too full to accept any more requests
	 */
	public <T> CASResponse cas(String key, long casId, int exp, T value,
			Transcoder<T> tc) {
		try {
			return asyncCAS(key, casId, exp, value, tc).get(operationTimeout,
					TimeUnit.MILLISECONDS);
		} catch (InterruptedException e) {
			throw new RuntimeException("Interrupted waiting for value", e);
		} catch (ExecutionException e) {
			throw new RuntimeException("Exception waiting for value", e);
		} catch (TimeoutException e) {
			throw new OperationTimeoutException("Timeout waiting for value", e);
		}
	}

	/**
	 * Perform a synchronous CAS operation with the default transcoder.
	 *
	 * @param key the key
	 * @param casId the CAS identifier (from a gets operation)
	 * @param value the new value
	 * @return a CASResponse
	 * @throws OperationTimeoutException if the global operation timeout is
	 *		   exceeded
	 * @throws IllegalStateException in the rare circumstance where queue
	 *         is too full to accept any more requests
	 */
	public CASResponse cas(String key, long casId, Object value) {
		return cas(key, casId, value, transcoder);
	}

	/**
	 * Add an object to the cache iff it does not exist already.
	 *
	 * <p>
	 * The <code>exp</code> value is passed along to memcached exactly as
	 * given, and will be processed per the memcached protocol specification:
	 * </p>
	 *
	 * <p>Note that the return will be false any time a mutation has not
	 * occurred.</p>
	 *
	 * <blockquote>
	 * <p>
	 * The actual value sent may either be
	 * Unix time (number of seconds since January 1, 1970, as a 32-bit
	 * value), or a number of seconds starting from current time. In the
	 * latter case, this number of seconds may not exceed 60*60*24*30 (number
	 * of seconds in 30 days); if the number sent by a client is larger than
	 * that, the server will consider it to be real Unix time value rather
	 * than an offset from current time.
	 * </p>
	 * </blockquote>
	 *
	 * @param <T>
	 * @param key the key under which this object should be added.
	 * @param exp the expiration of this object
	 * @param o the object to store
	 * @param tc the transcoder to serialize and unserialize the value
	 * @return a future representing the processing of this operation
	 * @throws IllegalStateException in the rare circumstance where queue
	 *         is too full to accept any more requests
	 */
	public <T> OperationFuture<Boolean> add(String key, int exp, T o, Transcoder<T> tc) {
		return asyncStore(StoreType.add, key, exp, o, tc);
	}

	/**
	 * Add an object to the cache (using the default transcoder)
	 * iff it does not exist already.
	 *
	 * <p>
	 * The <code>exp</code> value is passed along to memcached exactly as
	 * given, and will be processed per the memcached protocol specification:
	 * </p>
	 *
	 * <p>Note that the return will be false any time a mutation has not
	 * occurred.</p>
	 *
	 * <blockquote>
	 * <p>
	 * The actual value sent may either be
	 * Unix time (number of seconds since January 1, 1970, as a 32-bit
	 * value), or a number of seconds starting from current time. In the
	 * latter case, this number of seconds may not exceed 60*60*24*30 (number
	 * of seconds in 30 days); if the number sent by a client is larger than
	 * that, the server will consider it to be real Unix time value rather
	 * than an offset from current time.
	 * </p>
	 * </blockquote>
	 *
	 * @param key the key under which this object should be added.
	 * @param exp the expiration of this object
	 * @param o the object to store
	 * @return a future representing the processing of this operation
	 * @throws IllegalStateException in the rare circumstance where queue
	 *         is too full to accept any more requests
	 */
	public OperationFuture<Boolean> add(String key, int exp, Object o) {
		return asyncStore(StoreType.add, key, exp, o, transcoder);
	}

	/**
	 * Set an object in the cache regardless of any existing value.
	 *
	 * <p>
	 * The <code>exp</code> value is passed along to memcached exactly as
	 * given, and will be processed per the memcached protocol specification:
	 * </p>
	 *
	 * <p>Note that the return will be false any time a mutation has not
	 * occurred.</p>
	 *
	 * <blockquote>
	 * <p>
	 * The actual value sent may either be
	 * Unix time (number of seconds since January 1, 1970, as a 32-bit
	 * value), or a number of seconds starting from current time. In the
	 * latter case, this number of seconds may not exceed 60*60*24*30 (number
	 * of seconds in 30 days); if the number sent by a client is larger than
	 * that, the server will consider it to be real Unix time value rather
	 * than an offset from current time.
	 * </p>
	 * </blockquote>
	 *
	 * @param <T>
	 * @param key the key under which this object should be added.
	 * @param exp the expiration of this object
	 * @param o the object to store
	 * @param tc the transcoder to serialize and unserialize the value
	 * @return a future representing the processing of this operation
	 * @throws IllegalStateException in the rare circumstance where queue
	 *         is too full to accept any more requests
	 */
	public <T> OperationFuture<Boolean> set(String key, int exp, T o, Transcoder<T> tc) {
		return asyncStore(StoreType.set, key, exp, o, tc);
	}

	/**
	 * Set an object in the cache (using the default transcoder)
	 * regardless of any existing value.
	 *
	 * <p>
	 * The <code>exp</code> value is passed along to memcached exactly as
	 * given, and will be processed per the memcached protocol specification:
	 * </p>
	 *
	 * <p>Note that the return will be false any time a mutation has not
	 * occurred.</p>
	 *
	 * <blockquote>
	 * <p>
	 * The actual value sent may either be
	 * Unix time (number of seconds since January 1, 1970, as a 32-bit
	 * value), or a number of seconds starting from current time. In the
	 * latter case, this number of seconds may not exceed 60*60*24*30 (number
	 * of seconds in 30 days); if the number sent by a client is larger than
	 * that, the server will consider it to be real Unix time value rather
	 * than an offset from current time.
	 * </p>
	 * </blockquote>
	 *
	 * @param key the key under which this object should be added.
	 * @param exp the expiration of this object
	 * @param o the object to store
	 * @return a future representing the processing of this operation
	 * @throws IllegalStateException in the rare circumstance where queue
	 *         is too full to accept any more requests
	 */
	public OperationFuture<Boolean> set(String key, int exp, Object o) {
		return asyncStore(StoreType.set, key, exp, o, transcoder);
	}

	/**
	 * Replace an object with the given value iff there is already a value
	 * for the given key.
	 *
	 * <p>
	 * The <code>exp</code> value is passed along to memcached exactly as
	 * given, and will be processed per the memcached protocol specification:
	 * </p>
	 *
	 * <p>Note that the return will be false any time a mutation has not
	 * occurred.</p>
	 *
	 * <blockquote>
	 * <p>
	 * The actual value sent may either be
	 * Unix time (number of seconds since January 1, 1970, as a 32-bit
	 * value), or a number of seconds starting from current time. In the
	 * latter case, this number of seconds may not exceed 60*60*24*30 (number
	 * of seconds in 30 days); if the number sent by a client is larger than
	 * that, the server will consider it to be real Unix time value rather
	 * than an offset from current time.
	 * </p>
	 * </blockquote>
	 *
	 * @param <T>
	 * @param key the key under which this object should be added.
	 * @param exp the expiration of this object
	 * @param o the object to store
	 * @param tc the transcoder to serialize and unserialize the value
	 * @return a future representing the processing of this operation
	 * @throws IllegalStateException in the rare circumstance where queue
	 *         is too full to accept any more requests
	 */
	public <T> OperationFuture<Boolean> replace(String key, int exp, T o,
		Transcoder<T> tc) {
		return asyncStore(StoreType.replace, key, exp, o, tc);
	}

	/**
	 * Replace an object with the given value (transcoded with the default
	 * transcoder) iff there is already a value for the given key.
	 *
	 * <p>
	 * The <code>exp</code> value is passed along to memcached exactly as
	 * given, and will be processed per the memcached protocol specification:
	 * </p>
	 *
	 * <p>Note that the return will be false any time a mutation has not
	 * occurred.</p>
	 *
	 * <blockquote>
	 * <p>
	 * The actual value sent may either be
	 * Unix time (number of seconds since January 1, 1970, as a 32-bit
	 * value), or a number of seconds starting from current time. In the
	 * latter case, this number of seconds may not exceed 60*60*24*30 (number
	 * of seconds in 30 days); if the number sent by a client is larger than
	 * that, the server will consider it to be real Unix time value rather
	 * than an offset from current time.
	 * </p>
	 * </blockquote>
	 *
	 * @param key the key under which this object should be added.
	 * @param exp the expiration of this object
	 * @param o the object to store
	 * @return a future representing the processing of this operation
	 * @throws IllegalStateException in the rare circumstance where queue
	 *         is too full to accept any more requests
	 */
	public OperationFuture<Boolean> replace(String key, int exp, Object o) {
		return asyncStore(StoreType.replace, key, exp, o, transcoder);
	}

	/**
	 * Get the given key asynchronously.
	 *
	 * @param <T>
	 * @param key the key to fetch
	 * @param tc the transcoder to serialize and unserialize value
	 * @return a future that will hold the return value of the fetch
	 * @throws IllegalStateException in the rare circumstance where queue
	 *         is too full to accept any more requests
	 */
	public <T> GetFuture<T> asyncGet(final String key, final Transcoder<T> tc) {

		final CountDownLatch latch=new CountDownLatch(1);
		final GetFuture<T> rv=new GetFuture<T>(latch, operationTimeout, key);

		Operation op=opFact.get(key,
				new GetOperation.Callback() {
			private Future<T> val=null;
			public void receivedStatus(OperationStatus status) {
				rv.set(val, status);
			}
			public void gotData(String k, int flags, byte[] data) {
				assert key.equals(k) : "Wrong key returned";
				val=tcService.decode(tc,
					new CachedData(flags, data, tc.getMaxSize()));
			}
			public void complete() {
				latch.countDown();
			}});
		rv.setOperation(op);
		addOp(key, op);
		return rv;
	}

	/**
	 * Get the given key asynchronously and decode with the default
	 * transcoder.
	 *
	 * @param key the key to fetch
	 * @return a future that will hold the return value of the fetch
	 * @throws IllegalStateException in the rare circumstance where queue
	 *         is too full to accept any more requests
	 */
	public GetFuture<Object> asyncGet(final String key) {
		return asyncGet(key, transcoder);
	}

	/**
	 * Gets (with CAS support) the given key asynchronously.
	 *
	 * @param <T>
	 * @param key the key to fetch
	 * @param tc the transcoder to serialize and unserialize value
	 * @return a future that will hold the return value of the fetch
	 * @throws IllegalStateException in the rare circumstance where queue
	 *         is too full to accept any more requests
	 */
	public <T> OperationFuture<CASValue<T>> asyncGets(final String key,
			final Transcoder<T> tc) {

		final CountDownLatch latch=new CountDownLatch(1);
		final OperationFuture<CASValue<T>> rv=
			new OperationFuture<CASValue<T>>(key, latch, operationTimeout);

		Operation op=opFact.gets(key,
				new GetsOperation.Callback() {
			private CASValue<T> val=null;
			public void receivedStatus(OperationStatus status) {
				rv.set(val, status);
			}
			public void gotData(String k, int flags, long cas, byte[] data) {
				assert key.equals(k) : "Wrong key returned";
				assert cas > 0 : "CAS was less than zero:  " + cas;
				val=new CASValue<T>(cas, tc.decode(
					new CachedData(flags, data, tc.getMaxSize())));
			}
			public void complete() {
				latch.countDown();
			}});
		rv.setOperation(op);
		addOp(key, op);
		return rv;
	}

	/**
	 * Gets (with CAS support) the given key asynchronously and decode using
	 * the default transcoder.
	 *
	 * @param key the key to fetch
	 * @return a future that will hold the return value of the fetch
	 * @throws IllegalStateException in the rare circumstance where queue
	 *         is too full to accept any more requests
	 */
	public OperationFuture<CASValue<Object>> asyncGets(final String key) {
		return asyncGets(key, transcoder);
	}

	/**
	 * Gets (with CAS support) with a single key.
	 *
	 * @param <T>
	 * @param key the key to get
	 * @param tc the transcoder to serialize and unserialize value
	 * @return the result from the cache and CAS id (null if there is none)
	 * @throws OperationTimeoutException if global operation timeout is
	 * 		   exceeded
	 * @throws IllegalStateException in the rare circumstance where queue
	 *         is too full to accept any more requests
	 */
	public <T> CASValue<T> gets(String key, Transcoder<T> tc) {
		try {
			return asyncGets(key, tc).get(
				operationTimeout, TimeUnit.MILLISECONDS);
		} catch (InterruptedException e) {
			throw new RuntimeException("Interrupted waiting for value", e);
		} catch (ExecutionException e) {
			throw new RuntimeException("Exception waiting for value", e);
		} catch (TimeoutException e) {
			throw new OperationTimeoutException("Timeout waiting for value", e);
		}
	}

	/**
	 * Get with a single key and reset its expiration.
	 *
	 * @param <T>
	 * @param key the key to get
	 * @param exp the new expiration for the key
	 * @param tc the transcoder to serialize and unserialize value
	 * @return the result from the cache (null if there is none)
	 * @throws OperationTimeoutException if the global operation timeout is
	 *		   exceeded
	 * @throws IllegalStateException in the rare circumstance where queue
	 *         is too full to accept any more requests
	 */
	public <T> CASValue<T> getAndTouch(String key, int exp, Transcoder<T> tc) {
		try {
			return asyncGetAndTouch(key, exp, tc).get(operationTimeout,
					TimeUnit.MILLISECONDS);
		} catch (InterruptedException e) {
			throw new RuntimeException("Interrupted waiting for value", e);
		} catch (ExecutionException e) {
			throw new RuntimeException("Exception waiting for value", e);
		} catch (TimeoutException e) {
			throw new OperationTimeoutException("Timeout waiting for value", e);
		}
	}

	/**
	 * Get a single key and reset its expiration using the default transcoder.
	 *
	 * @param key the key to get
	 * @param exp the new expiration for the key
	 * @return the result from the cache and CAS id (null if there is none)
	 * @throws OperationTimeoutException if the global operation timeout is
	 *		   exceeded
	 * @throws IllegalStateException in the rare circumstance where queue
	 *         is too full to accept any more requests
	 */
	public CASValue<Object> getAndTouch(String key, int exp) {
		return getAndTouch(key, exp, transcoder);
	}

	/**
	 * Gets (with CAS support) with a single key using the default transcoder.
	 *
	 * @param key the key to get
	 * @return the result from the cache and CAS id (null if there is none)
	 * @throws OperationTimeoutException if the global operation timeout is
	 *		   exceeded
	 * @throws IllegalStateException in the rare circumstance where queue
	 *         is too full to accept any more requests
	 */
	public CASValue<Object> gets(String key) {
		return gets(key, transcoder);
	}

	/**
	 * Get with a single key.
	 *
	 * @param <T>
	 * @param key the key to get
	 * @param tc the transcoder to serialize and unserialize value
	 * @return the result from the cache (null if there is none)
	 * @throws OperationTimeoutException if the global operation timeout is
	 *		   exceeded
	 * @throws IllegalStateException in the rare circumstance where queue
	 *         is too full to accept any more requests
	 */
	public <T> T get(String key, Transcoder<T> tc) {
		try {
			return asyncGet(key, tc).get(
				operationTimeout, TimeUnit.MILLISECONDS);
		} catch (InterruptedException e) {
			throw new RuntimeException("Interrupted waiting for value", e);
		} catch (ExecutionException e) {
			throw new RuntimeException("Exception waiting for value", e);
		} catch (TimeoutException e) {
			throw new OperationTimeoutException("Timeout waiting for value", e);
		}
	}

	/**
	 * Get with a single key and decode using the default transcoder.
	 *
	 * @param key the key to get
	 * @return the result from the cache (null if there is none)
	 * @throws OperationTimeoutException if the global operation timeout is
	 *		   exceeded
	 * @throws IllegalStateException in the rare circumstance where queue
	 *         is too full to accept any more requests
	 */
	public Object get(String key) {
		return get(key, transcoder);
	}

	/**
	 * Gets and locks the given key asynchronously. By default the maximum allowed
	 * timeout is 30 seconds. Timeouts greater than this will be set to 30 seconds.
	 *
	 * @param key the key to fetch and lock
	 * @param exp the amount of time the lock should be valid for in seconds.
	 * @param tc the transcoder to serialize and unserialize value
	 * @return a future that will hold the return value of the fetch
	 * @throws IllegalStateException in the rare circumstance where queue
	 *         is too full to accept any more requests
	 */
	public <T> OperationFuture<CASValue<T>> asyncGetAndLock(final String key, int exp,
			final Transcoder<T> tc) {
		final CountDownLatch latch=new CountDownLatch(1);
		final OperationFuture<CASValue<T>> rv=
			new OperationFuture<CASValue<T>>(key, latch, operationTimeout);

		Operation op=opFact.getl(key, exp,
				new GetlOperation.Callback() {
			private CASValue<T> val=null;
			public void receivedStatus(OperationStatus status) {
				rv.set(val, status);
			}
			public void gotData(String k, int flags, long cas, byte[] data) {
				assert key.equals(k) : "Wrong key returned";
				assert cas > 0 : "CAS was less than zero:  " + cas;
				val=new CASValue<T>(cas, tc.decode(
					new CachedData(flags, data, tc.getMaxSize())));
			}
			public void complete() {
				latch.countDown();
			}});
		rv.setOperation(op);
		addOp(key, op);
		return rv;
	}

	/**
	 * Get and lock the given key asynchronously and decode with the default
	 * transcoder. By default the maximum allowed timeout is 30 seconds.
	 * Timeouts greater than this will be set to 30 seconds.
	 *
	 * @param key the key to fetch and lock
	 * @param exp the amount of time the lock should be valid for in seconds.
	 * @return a future that will hold the return value of the fetch
	 * @throws IllegalStateException in the rare circumstance where queue
	 *         is too full to accept any more requests
	 */
	public OperationFuture<CASValue<Object>> asyncGetAndLock(final String key, int exp) {
		return asyncGetAndLock(key, exp, transcoder);
	}

	/**
	 * Asynchronously get a bunch of objects from the cache.
	 *
	 * @param <T>
	 * @param keys the keys to request
	 * @param tc_iter an iterator of transcoders to serialize and
	 *        unserialize values; the transcoders are matched with
	 *        the keys in the same order.  The minimum of the key
	 *        collection length and number of transcoders is used
	 *        and no exception is thrown if they do not match
	 * @return a Future result of that fetch
	 * @throws IllegalStateException in the rare circumstance where queue
	 *         is too full to accept any more requests
	 */
	public <T> BulkFuture<Map<String, T>> asyncGetBulk(Collection<String> keys,
		Iterator<Transcoder<T>> tc_iter) {
		final Map<String, Future<T>> m=new ConcurrentHashMap<String, Future<T>>();

		// This map does not need to be a ConcurrentHashMap
		// because it is fully populated when it is used and
		// used only to read the transcoder for a key.
		final Map<String, Transcoder<T>> tc_map = new HashMap<String, Transcoder<T>>();

		// Break the gets down into groups by key
		final Map<MemcachedNode, Collection<String>> chunks
			=new HashMap<MemcachedNode, Collection<String>>();
		final NodeLocator locator=conn.getLocator();
		Iterator<String> key_iter=keys.iterator();
		while (key_iter.hasNext() && tc_iter.hasNext()) {
			String key=key_iter.next();
			tc_map.put(key, tc_iter.next());
			validateKey(key);
			final MemcachedNode primaryNode=locator.getPrimary(key);
			MemcachedNode node=null;
			if(primaryNode.isActive()) {
				node=primaryNode;
			} else {
				for(Iterator<MemcachedNode> i=locator.getSequence(key);
					node == null && i.hasNext();) {
					MemcachedNode n=i.next();
					if(n.isActive()) {
						node=n;
					}
				}
				if(node == null) {
					node=primaryNode;
				}
			}
			assert node != null : "Didn't find a node for " + key;
			Collection<String> ks=chunks.get(node);
			if(ks == null) {
				ks=new ArrayList<String>();
				chunks.put(node, ks);
			}
			ks.add(key);
		}

		final CountDownLatch latch=new CountDownLatch(chunks.size());
		final Collection<Operation> ops=new ArrayList<Operation>(chunks.size());
		final BulkGetFuture<T> rv = new BulkGetFuture<T>(m, ops, latch);

		GetOperation.Callback cb=new GetOperation.Callback() {
				@SuppressWarnings("synthetic-access")
				public void receivedStatus(OperationStatus status) {
					rv.setStatus(status);
				}
				public void gotData(String k, int flags, byte[] data) {
					Transcoder<T> tc = tc_map.get(k);
					m.put(k, tcService.decode(tc,
							new CachedData(flags, data, tc.getMaxSize())));
				}
				public void complete() {
					latch.countDown();
				}
		};

		// Now that we know how many servers it breaks down into, and the latch
		// is all set up, convert all of these strings collections to operations
		final Map<MemcachedNode, Operation> mops=
			new HashMap<MemcachedNode, Operation>();

		for(Map.Entry<MemcachedNode, Collection<String>> me
				: chunks.entrySet()) {
			Operation op=opFact.get(me.getValue(), cb);
			mops.put(me.getKey(), op);
			ops.add(op);
		}
		assert mops.size() == chunks.size();
		checkState();
		conn.addOperations(mops);
		return rv;
	}

	/**
	 * Asynchronously get a bunch of objects from the cache.
	 *
	 * @param <T>
	 * @param keys the keys to request
	 * @param tc the transcoder to serialize and unserialize values
	 * @return a Future result of that fetch
	 * @throws IllegalStateException in the rare circumstance where queue
	 *         is too full to accept any more requests
	 */
	public <T> BulkFuture<Map<String, T>> asyncGetBulk(Collection<String> keys,
		Transcoder<T> tc) {
		return asyncGetBulk(keys, new SingleElementInfiniteIterator<Transcoder<T>>(tc));
	}

	/**
	 * Asynchronously get a bunch of objects from the cache and decode them
	 * with the given transcoder.
	 *
	 * @param keys the keys to request
	 * @return a Future result of that fetch
	 * @throws IllegalStateException in the rare circumstance where queue
	 *         is too full to accept any more requests
	 */
	public BulkFuture<Map<String, Object>> asyncGetBulk(Collection<String> keys) {
		return asyncGetBulk(keys, transcoder);
	}

	/**
	 * Varargs wrapper for asynchronous bulk gets.
	 *
	 * @param <T>
	 * @param tc the transcoder to serialize and unserialize value
	 * @param keys one more more keys to get
	 * @return the future values of those keys
	 * @throws IllegalStateException in the rare circumstance where queue
	 *         is too full to accept any more requests
	 */
	public <T> BulkFuture<Map<String, T>> asyncGetBulk(Transcoder<T> tc,
		String... keys) {
		return asyncGetBulk(Arrays.asList(keys), tc);
	}

	/**
	 * Varargs wrapper for asynchronous bulk gets with the default transcoder.
	 *
	 * @param keys one more more keys to get
	 * @return the future values of those keys
	 * @throws IllegalStateException in the rare circumstance where queue
	 *         is too full to accept any more requests
	 */
	public BulkFuture<Map<String, Object>> asyncGetBulk(String... keys) {
		return asyncGetBulk(Arrays.asList(keys), transcoder);
	}

	/**
	 * Get the given key to reset its expiration time.
	 *
	 * @param key the key to fetch
	 * @param exp the new expiration to set for the given key
	 * @return a future that will hold the return value of the fetch
	 * @throws IllegalStateException in the rare circumstance where queue
	 *         is too full to accept any more requests
	 */
	public OperationFuture<CASValue<Object>> asyncGetAndTouch(final String key, final int exp) {
		return asyncGetAndTouch(key, exp, transcoder);
	}

	/**
	 * Get the given key to reset its expiration time.
	 *
	 * @param key the key to fetch
	 * @param exp the new expiration to set for the given key
	 * @param tc the transcoder to serialize and unserialize value
	 * @return a future that will hold the return value of the fetch
	 * @throws IllegalStateException in the rare circumstance where queue
	 *         is too full to accept any more requests
	 */
	public <T> OperationFuture<CASValue<T>> asyncGetAndTouch(final String key, final int exp,
			final Transcoder<T> tc) {
		final CountDownLatch latch=new CountDownLatch(1);
		final OperationFuture<CASValue<T>> rv=new OperationFuture<CASValue<T>>(key, latch,
				operationTimeout);

		Operation op=opFact.getAndTouch(key, exp, new GetAndTouchOperation.Callback() {
			private CASValue<T> val=null;
			public void receivedStatus(OperationStatus status) {
				rv.set(val, status);
			}
			public void complete() {
				latch.countDown();
			}
			public void gotData(String k, int flags, long cas, byte[] data) {
				assert k.equals(key) : "Wrong key returned";
				assert cas > 0 : "CAS was less than zero:  " + cas;
				val=new CASValue<T>(cas, tc.decode(
					new CachedData(flags, data, tc.getMaxSize())));
			}});
		rv.setOperation(op);
		addOp(key, op);
		return rv;
	}

	/**
	 * Get the values for multiple keys from the cache.
	 *
	 * @param <T>
	 * @param keys the keys
	 * @param tc the transcoder to serialize and unserialize value
	 * @return a map of the values (for each value that exists)
	 * @throws OperationTimeoutException if the global operation timeout is
	 *		   exceeded
	 * @throws IllegalStateException in the rare circumstance where queue
	 *         is too full to accept any more requests
	 */
	public <T> Map<String, T> getBulk(Collection<String> keys,
			Transcoder<T> tc) {
		try {
			return asyncGetBulk(keys, tc).get(
				operationTimeout, TimeUnit.MILLISECONDS);
		} catch (InterruptedException e) {
			throw new RuntimeException("Interrupted getting bulk values", e);
		} catch (ExecutionException e) {
			throw new RuntimeException("Failed getting bulk values", e);
		} catch (TimeoutException e) {
			throw new OperationTimeoutException(
				"Timeout waiting for bulkvalues", e);
		}
	}

	/**
	 * Get the values for multiple keys from the cache.
	 *
	 * @param keys the keys
	 * @return a map of the values (for each value that exists)
	 * @throws OperationTimeoutException if the global operation timeout is
	 *		   exceeded
	 * @throws IllegalStateException in the rare circumstance where queue
	 *         is too full to accept any more requests
	 */
	public Map<String, Object> getBulk(Collection<String> keys) {
		return getBulk(keys, transcoder);
	}

	/**
	 * Get the values for multiple keys from the cache.
	 *
	 * @param <T>
	 * @param tc the transcoder to serialize and unserialize value
	 * @param keys the keys
	 * @return a map of the values (for each value that exists)
	 * @throws OperationTimeoutException if the global operation timeout is
	 *		   exceeded
	 * @throws IllegalStateException in the rare circumstance where queue
	 *         is too full to accept any more requests
	 */
	public <T> Map<String, T> getBulk(Transcoder<T> tc, String... keys) {
		return getBulk(Arrays.asList(keys), tc);
	}

	/**
	 * Get the values for multiple keys from the cache.
	 *
	 * @param keys the keys
	 * @return a map of the values (for each value that exists)
	 * @throws OperationTimeoutException if the global operation timeout is
	 *		   exceeded
	 * @throws IllegalStateException in the rare circumstance where queue
	 *         is too full to accept any more requests
	 */
	public Map<String, Object> getBulk(String... keys) {
		return getBulk(Arrays.asList(keys), transcoder);
	}

	/**
	 * Get the versions of all of the connected memcacheds.
	 *
	 * @return a Map of SocketAddress to String for connected servers
	 * @throws IllegalStateException in the rare circumstance where queue
	 *         is too full to accept any more requests
	 */
	public Map<SocketAddress, String> getVersions() {
		final Map<SocketAddress, String>rv=
			new ConcurrentHashMap<SocketAddress, String>();

		CountDownLatch blatch = broadcastOp(new BroadcastOpFactory(){
			public Operation newOp(final MemcachedNode n,
					final CountDownLatch latch) {
				final SocketAddress sa=n.getSocketAddress();
				return opFact.version(
						new OperationCallback() {
							public void receivedStatus(OperationStatus s) {
								rv.put(sa, s.getMessage());
							}
							public void complete() {
								latch.countDown();
							}
						});
			}});
		try {
			blatch.await(operationTimeout, TimeUnit.MILLISECONDS);
		} catch (InterruptedException e) {
			throw new RuntimeException("Interrupted waiting for versions", e);
		}
		return rv;
	}

	/**
	 * Get all of the stats from all of the connections.
	 *
	 * @return a Map of a Map of stats replies by SocketAddress
	 * @throws IllegalStateException in the rare circumstance where queue
	 *         is too full to accept any more requests
	 */
	public Map<SocketAddress, Map<String, String>> getStats() {
		return getStats(null);
	}

	/**
	 * Get a set of stats from all connections.
	 *
	 * @param arg which stats to get
	 * @return a Map of the server SocketAddress to a map of String stat
	 *		   keys to String stat values.
	 * @throws IllegalStateException in the rare circumstance where queue
	 *         is too full to accept any more requests
	 */
	public Map<SocketAddress, Map<String, String>> getStats(final String arg) {
		final Map<SocketAddress, Map<String, String>> rv
			=new HashMap<SocketAddress, Map<String, String>>();

		CountDownLatch blatch = broadcastOp(new BroadcastOpFactory(){
			public Operation newOp(final MemcachedNode n,
				final CountDownLatch latch) {
				final SocketAddress sa=n.getSocketAddress();
				rv.put(sa, new HashMap<String, String>());
				return opFact.stats(arg,
						new StatsOperation.Callback() {
					public void gotStat(String name, String val) {
						rv.get(sa).put(name, val);
					}
					@SuppressWarnings("synthetic-access") // getLogger()
					public void receivedStatus(OperationStatus status) {
						if(!status.isSuccess()) {
							getLogger().warn("Unsuccessful stat fetch:	%s",
									status);
						}
					}
					public void complete() {
						latch.countDown();
					}});
			}});
		try {
			blatch.await(operationTimeout, TimeUnit.MILLISECONDS);
		} catch (InterruptedException e) {
			throw new RuntimeException("Interrupted waiting for stats", e);
		}
		return rv;
	}

	private long mutate(Mutator m, String key, int by, long def, int exp) {
		final AtomicLong rv=new AtomicLong();
		final CountDownLatch latch=new CountDownLatch(1);
		addOp(key, opFact.mutate(m, key, by, def, exp, new OperationCallback() {
					public void receivedStatus(OperationStatus s) {
						// XXX:  Potential abstraction leak.
						// The handling of incr/decr in the binary protocol
						// Allows us to avoid string processing.
						rv.set(new Long(s.isSuccess()?s.getMessage():"-1"));
					}
					public void complete() {
						latch.countDown();
					}}));
		try {
			if (!latch.await(operationTimeout, TimeUnit.MILLISECONDS)) {
				throw new OperationTimeoutException(
					"Mutate operation timed out, unable to modify counter ["
						+ key + "]");
			}
		} catch (InterruptedException e) {
			throw new RuntimeException("Interrupted", e);
		}
		getLogger().debug("Mutation returned %s", rv);
		return rv.get();
	}

	/**
	 * Getl with a single key. By default the maximum allowed timeout is 30
	 * seconds. Timeouts greater than this will be set to 30 seconds.
	 *
	 * @param key the key to get and lock
	 * @param exp the amount of time the lock should be valid for in seconds.
	 * @param tc the transcoder to serialize and unserialize value
	 * @return the result from the cache (null if there is none)
	 * @throws OperationTimeoutException if the global operation timeout is
	 *		   exceeded
	 * @throws IllegalStateException in the rare circumstance where queue
	 *         is too full to accept any more requests
	 */
	public <T> CASValue<T> getAndLock(String key, int exp, Transcoder<T> tc) {
		try {
			return asyncGetAndLock(key, exp, tc).get(
					operationTimeout, TimeUnit.MILLISECONDS);
		} catch (InterruptedException e) {
			throw new RuntimeException("Interrupted waiting for value", e);
		} catch (ExecutionException e) {
			throw new RuntimeException("Exception waiting for value", e);
		} catch (TimeoutException e) {
			throw new OperationTimeoutException("Timeout waiting for value", e);
		}
	}

	/**
	 * Get and lock with a single key and decode using the default transcoder.
	 * By default the maximum allowed timeout is 30 seconds. Timeouts greater
	 * than this will be set to 30 seconds.
	 * @param key the key to get and lock
	 * @param exp the amount of time the lock should be valid for in seconds.
	 * @return the result from the cache (null if there is none)
	 * @throws OperationTimeoutException if the global operation timeout is
	 *		   exceeded
	 * @throws IllegalStateException in the rare circumstance where queue
	 *         is too full to accept any more requests
	 */
	public CASValue<Object> getAndLock(String key, int exp) {
		return getAndLock(key, exp, transcoder);
	}

	/**
	 * Increment the given key by the given amount.
	 *
	 * Due to the way the memcached server operates on items, incremented
	 * and decremented items will be returned as Strings with any
	 * operations that return a value.
	 *
	 * @param key the key
	 * @param by the amount to increment
	 * @return the new value (-1 if the key doesn't exist)
	 * @throws OperationTimeoutException if the global operation timeout is
	 *		   exceeded
	 * @throws IllegalStateException in the rare circumstance where queue
	 *         is too full to accept any more requests
	 */
	public long incr(String key, int by) {
		return mutate(Mutator.incr, key, by, 0, -1);
	}

	/**
	 * Decrement the given key by the given value.
	 *
	 * Due to the way the memcached server operates on items, incremented
	 * and decremented items will be returned as Strings with any
	 * operations that return a value.
	 *
	 * @param key the key
	 * @param by the value
	 * @return the new value (-1 if the key doesn't exist)
	 * @throws OperationTimeoutException if the global operation timeout is
	 *		   exceeded
	 * @throws IllegalStateException in the rare circumstance where queue
	 *         is too full to accept any more requests
	 */
	public long decr(String key, int by) {
		return mutate(Mutator.decr, key, by, 0, -1);
	}

	/**
	 * Increment the given counter, returning the new value.
	 *
	 * Due to the way the memcached server operates on items, incremented
	 * and decremented items will be returned as Strings with any
	 * operations that return a value.
	 *
	 * @param key the key
	 * @param by the amount to increment
	 * @param def the default value (if the counter does not exist)
	 * @param exp the expiration of this object
	 * @return the new value, or -1 if we were unable to increment or add
	 * @throws OperationTimeoutException if the global operation timeout is
	 *		   exceeded
	 * @throws IllegalStateException in the rare circumstance where queue
	 *         is too full to accept any more requests
	 */
	public long incr(String key, int by, long def, int exp) {
		return mutateWithDefault(Mutator.incr, key, by, def, exp);
	}

	/**
	 * Decrement the given counter, returning the new value.
	 *
	 * Due to the way the memcached server operates on items, incremented
	 * and decremented items will be returned as Strings with any
	 * operations that return a value.
	 *
	 * @param key the key
	 * @param by the amount to decrement
	 * @param def the default value (if the counter does not exist)
	 * @param exp the expiration of this object
	 * @return the new value, or -1 if we were unable to decrement or add
	 * @throws OperationTimeoutException if the global operation timeout is
	 *		   exceeded
	 * @throws IllegalStateException in the rare circumstance where queue
	 *         is too full to accept any more requests
	 */
	public long decr(String key, int by, long def, int exp) {
		return mutateWithDefault(Mutator.decr, key, by, def, exp);
	}


	private long mutateWithDefault(Mutator t, String key,
			int by, long def, int exp) {
		long rv=mutate(t, key, by, def, exp);
		// The ascii protocol doesn't support defaults, so I added them
		// manually here.
		if(rv == -1) {
			Future<Boolean> f=asyncStore(StoreType.add,
					key, exp, String.valueOf(def));
			try {
				if(f.get(operationTimeout, TimeUnit.MILLISECONDS)) {
					rv=def;
				} else {
					rv=mutate(t, key, by, 0, exp);
					assert rv != -1 : "Failed to mutate or init value";
				}
			} catch (InterruptedException e) {
				throw new RuntimeException("Interrupted waiting for store", e);
			} catch (ExecutionException e) {
				throw new RuntimeException("Failed waiting for store", e);
			} catch (TimeoutException e) {
				throw new OperationTimeoutException(
					"Timeout waiting to mutate or init value", e);
			}
		}
		return rv;
	}

	private OperationFuture<Long> asyncMutate(Mutator m, String key, int by, long def,
			int exp) {
		final CountDownLatch latch = new CountDownLatch(1);
		final OperationFuture<Long> rv = new OperationFuture<Long>(key,
				latch, operationTimeout);
		Operation op = addOp(key, opFact.mutate(m, key, by, def, exp,
				new OperationCallback() {
			public void receivedStatus(OperationStatus s) {
				rv.set(new Long(s.isSuccess() ? s.getMessage() : "-1"), s);
			}
			public void complete() {
				latch.countDown();
			}
		}));
		rv.setOperation(op);
		return rv;
	}

	/**
	 * Asychronous increment.
	 *
	 * @param key key to increment
	 * @param by the amount to increment the value by
	 * @return a future with the incremented value, or -1 if the
	 *		   increment failed.
	 * @throws IllegalStateException in the rare circumstance where queue
	 *         is too full to accept any more requests
	 */
	public OperationFuture<Long> asyncIncr(String key, int by) {
		return asyncMutate(Mutator.incr, key, by, 0, -1);
	}

	/**
	 * Asynchronous decrement.
	 *
	 * @param key key to increment
	 * @param by the amount to increment the value by
	 * @return a future with the decremented value, or -1 if the
	 *		   increment failed.
	 * @throws IllegalStateException in the rare circumstance where queue
	 *         is too full to accept any more requests
	 */
	public OperationFuture<Long> asyncDecr(String key, int by) {
		return asyncMutate(Mutator.decr, key, by, 0, -1);
	}

	/**
	 * Increment the given counter, returning the new value.
	 *
	 * @param key the key
	 * @param by the amount to increment
	 * @param def the default value (if the counter does not exist)
	 * @return the new value, or -1 if we were unable to increment or add
	 * @throws OperationTimeoutException if the global operation timeout is
	 *		   exceeded
	 * @throws IllegalStateException in the rare circumstance where queue
	 *         is too full to accept any more requests
	 */
	public long incr(String key, int by, long def) {
		return mutateWithDefault(Mutator.incr, key, by, def, 0);
	}

	/**
	 * Decrement the given counter, returning the new value.
	 *
	 * @param key the key
	 * @param by the amount to decrement
	 * @param def the default value (if the counter does not exist)
	 * @return the new value, or -1 if we were unable to decrement or add
	 * @throws OperationTimeoutException if the global operation timeout is
	 *		   exceeded
	 * @throws IllegalStateException in the rare circumstance where queue
	 *         is too full to accept any more requests
	 */
	public long decr(String key, int by, long def) {
		return mutateWithDefault(Mutator.decr, key, by, def, 0);
	}

	/**
	 * Delete the given key from the cache.
	 *
	 * <p>
	 * The hold argument specifies the amount of time in seconds (or Unix time
	 * until which) the client wishes the server to refuse "add" and "replace"
	 * commands with this key. For this amount of item, the item is put into a
	 * delete queue, which means that it won't possible to retrieve it by the
	 * "get" command, but "add" and "replace" command with this key will also
	 * fail (the "set" command will succeed, however). After the time passes,
	 * the item is finally deleted from server memory.
	 * </p>
	 *
	 * @param key the key to delete
	 * @param hold how long the key should be unavailable to add commands
	 *
	 * @return whether or not the operation was performed
	 * @deprecated Hold values are no longer honored.
	 */
	@Deprecated
	public OperationFuture<Boolean> delete(String key, int hold) {
		return delete(key);
	}

	/**
	 * Delete the given key from the cache.
	 *
	 * @param key the key to delete
	 * @return whether or not the operation was performed
	 * @throws IllegalStateException in the rare circumstance where queue
	 *         is too full to accept any more requests
	 */
	public OperationFuture<Boolean> delete(String key) {
		final CountDownLatch latch=new CountDownLatch(1);
		final OperationFuture<Boolean> rv=new OperationFuture<Boolean>(key, latch,
			operationTimeout);
		DeleteOperation op=opFact.delete(key,
				new OperationCallback() {
					public void receivedStatus(OperationStatus s) {
						rv.set(s.isSuccess(), s);
					}
					public void complete() {
						latch.countDown();
					}});
		rv.setOperation(op);
		addOp(key, op);
		return rv;
	}

	/**
	 * Flush all caches from all servers with a delay of application.
	 * @param delay the period of time to delay, in seconds
	 * @return whether or not the operation was accepted
	 * @throws IllegalStateException in the rare circumstance where queue
	 *         is too full to accept any more requests
	 */
	public OperationFuture<Boolean> flush(final int delay) {
		final AtomicReference<Boolean> flushResult=
			new AtomicReference<Boolean>(null);
		final ConcurrentLinkedQueue<Operation> ops=
			new ConcurrentLinkedQueue<Operation>();
		CountDownLatch blatch = broadcastOp(new BroadcastOpFactory(){
			public Operation newOp(final MemcachedNode n,
					final CountDownLatch latch) {
				Operation op=opFact.flush(delay, new OperationCallback(){
					public void receivedStatus(OperationStatus s) {
						flushResult.set(s.isSuccess());
					}
					public void complete() {
						latch.countDown();
					}});
				ops.add(op);
				return op;
			}});

		return new OperationFuture<Boolean>(null, blatch, flushResult,
				operationTimeout) {
			@Override
			public boolean cancel(boolean ign) {
				boolean rv=false;
				for(Operation op : ops) {
					op.cancel();
					rv |= op.getState() == OperationState.WRITE_QUEUED;
				}
				return rv;
			}
			@Override
			public Boolean get(long duration, TimeUnit units) throws InterruptedException,
				TimeoutException, ExecutionException {
				status = new OperationStatus(true, "OK");
				return super.get(duration, units);
			}
			@Override
			public boolean isCancelled() {
				boolean rv=false;
				for(Operation op : ops) {
					rv |= op.isCancelled();
				}
				return rv;
			}
			@Override
			public boolean isDone() {
				boolean rv=true;
				for(Operation op : ops) {
					rv &= op.getState() == OperationState.COMPLETE;
				}
				return rv || isCancelled();
			}
		};
	}

	/**
	 * Flush all caches from all servers immediately.
	 * @return whether or not the operation was performed
	 * @throws IllegalStateException in the rare circumstance where queue
	 *         is too full to accept any more requests
	 */
	public OperationFuture<Boolean> flush() {
		return flush(-1);
	}

	public Set<String> listSaslMechanisms() {
		final ConcurrentMap<String, String> rv
			= new ConcurrentHashMap<String, String>();

		CountDownLatch blatch = broadcastOp(new BroadcastOpFactory() {
			public Operation newOp(MemcachedNode n,
					final CountDownLatch latch) {
				return opFact.saslMechs(new OperationCallback() {
					public void receivedStatus(OperationStatus status) {
						for(String s : status.getMessage().split(" ")) {
							rv.put(s, s);
						}
					}
					public void complete() {
						latch.countDown();
					}
				});
			}
		});

		try {
			blatch.await();
		} catch(InterruptedException e) {
			Thread.currentThread().interrupt();
		}

		return rv.keySet();
	}

	private void logRunException(Exception e) {
		if(shuttingDown) {
			// There are a couple types of errors that occur during the
			// shutdown sequence that are considered OK.  Log at debug.
			getLogger().debug("Exception occurred during shutdown", e);
		} else {
			getLogger().warn("Problem handling memcached IO", e);
		}
	}

	/**
	 * Infinitely loop processing IO.
	 */
	@Override
	public void run() {
		while(running) {
            if (!reconfiguring) {
                try {
                    conn.handleIO();
                } catch (IOException e) {
                    logRunException(e);
                } catch (CancelledKeyException e) {
                    logRunException(e);
                } catch (ClosedSelectorException e) {
                    logRunException(e);
                } catch (IllegalStateException e) {
                    logRunException(e);
                }
			}
		}
		getLogger().info("Shut down memcached client");
	}

	/**
	 * Shut down immediately.
	 */
	public void shutdown() {
		shutdown(-1, TimeUnit.MILLISECONDS);
	}

	/**
	 * Shut down this client gracefully.
	 *
	 * @param timeout the amount of time time for shutdown
	 * @param unit the TimeUnit for the timeout
	 * @return result of the shutdown request
	 */
	public boolean shutdown(long timeout, TimeUnit unit) {
		// Guard against double shutdowns (bug 8).
		if(shuttingDown) {
			getLogger().info("Suppressing duplicate attempt to shut down");
			return false;
		}
		shuttingDown=true;
		String baseName=getName();
		setName(baseName + " - SHUTTING DOWN");
		boolean rv=false;
		try {
			// Conditionally wait
			if(timeout > 0) {
				setName(baseName + " - SHUTTING DOWN (waiting)");
				rv=waitForQueues(timeout, unit);
			}
		} finally {
			// But always begin the shutdown sequence
			try {
				setName(baseName + " - SHUTTING DOWN (telling client)");
				running=false;
				conn.shutdown();
				setName(baseName + " - SHUTTING DOWN (informed client)");
				tcService.shutdown();
                if (configurationProvider != null) {
                    configurationProvider.shutdown();
                }
			} catch (IOException e) {
				getLogger().warn("exception while shutting down configuration provider", e);
			}
		}
		return rv;
	}

	/**
	 * Wait for the queues to die down.
	 *
	 * @param timeout the amount of time time for shutdown
	 * @param unit the TimeUnit for the timeout
	 * @return result of the request for the wait
	 * @throws IllegalStateException in the rare circumstance where queue
	 *         is too full to accept any more requests
	 */
	public boolean waitForQueues(long timeout, TimeUnit unit) {
		CountDownLatch blatch = broadcastOp(new BroadcastOpFactory(){
			public Operation newOp(final MemcachedNode n,
					final CountDownLatch latch) {
				return opFact.noop(
						new OperationCallback() {
							public void complete() {
								latch.countDown();
							}
							public void receivedStatus(OperationStatus s) {
								// Nothing special when receiving status, only
								// necessary to complete the interface
							}
						});
			}}, conn.getLocator().getAll(), false);
		try {
			// XXX:  Perhaps IllegalStateException should be caught here
			// and the check retried.
			return blatch.await(timeout, unit);
		} catch (InterruptedException e) {
			throw new RuntimeException("Interrupted waiting for queues", e);
		}
	}

	/**
	 * Add a connection observer.
	 *
	 * If connections are already established, your observer will be called
	 * with the address and -1.
	 *
	 * @param obs the ConnectionObserver you wish to add
	 * @return true if the observer was added.
	 */
	public boolean addObserver(ConnectionObserver obs) {
		boolean rv = conn.addObserver(obs);
		if(rv) {
			for(MemcachedNode node : conn.getLocator().getAll()) {
				if(node.isActive()) {
					obs.connectionEstablished(node.getSocketAddress(), -1);
				}
			}
		}
		return rv;
	}

	/**
	 * Remove a connection observer.
	 *
	 * @param obs the ConnectionObserver you wish to add
	 * @return true if the observer existed, but no longer does
	 */
	public boolean removeObserver(ConnectionObserver obs) {
		return conn.removeObserver(obs);
	}

	public void connectionEstablished(SocketAddress sa, int reconnectCount) {
		if(authDescriptor != null) {
                    if (authDescriptor.authThresholdReached()) {
                        this.shutdown();
                    }
			authMonitor.authConnection(conn, opFact, authDescriptor, findNode(sa));
		}
	}

	private MemcachedNode findNode(SocketAddress sa) {
		MemcachedNode node = null;
		for(MemcachedNode n : conn.getLocator().getAll()) {
			if(n.getSocketAddress().equals(sa)) {
				node = n;
			}
		}
		assert node != null : "Couldn't find node connected to " + sa;
		return node;
	}

	public void connectionLost(SocketAddress sa) {
		// Don't care.
	}

	@Override
	public String toString() {
		return connFactory.toString();
	}
>>>>>>> bb1dc926
}<|MERGE_RESOLUTION|>--- conflicted
+++ resolved
@@ -120,7 +120,6 @@
  *      }
  * </pre>
  */
-<<<<<<< HEAD
 public class MemcachedClient extends SpyObject implements MemcachedClientIF,
     ConnectionObserver {
 
@@ -1115,9 +1114,6 @@
       @SuppressWarnings("synthetic-access")
       public void receivedStatus(OperationStatus status) {
         rv.setStatus(status);
-        if (!status.isSuccess()) {
-          getLogger().warn("Unsuccessful get:  %s", status);
-        }
       }
 
       public void gotData(String k, int flags, byte[] data) {
@@ -1919,2077 +1915,9 @@
   public void connectionLost(SocketAddress sa) {
     // Don't care.
   }
-=======
-public class MemcachedClient extends SpyThread
-	implements MemcachedClientIF, ConnectionObserver, Reconfigurable {
-
-	private volatile boolean running=true;
-	private volatile boolean shuttingDown=false;
-
-	private final long operationTimeout;
-
-	private final MemcachedConnection conn;
-	final OperationFactory opFact;
-
-	final Transcoder<Object> transcoder;
-
-	final TranscodeService tcService;
-
-	final AuthDescriptor authDescriptor;
-
-	private final ConnectionFactory connFactory;
-
-	private final AuthThreadMonitor authMonitor = new AuthThreadMonitor();
-	private volatile boolean reconfiguring = false;
-	private ConfigurationProvider configurationProvider;
-
-	/**
-	 * Get a memcache client operating on the specified memcached locations.
-	 *
-	 * @param ia the memcached locations
-	 * @throws IOException if connections cannot be established
-	 */
-	public MemcachedClient(InetSocketAddress... ia) throws IOException {
-		this(new DefaultConnectionFactory(), Arrays.asList(ia));
-	}
-
-	/**
-	 * Get a memcache client over the specified memcached locations.
-	 *
-	 * @param addrs the socket addrs
-	 * @throws IOException if connections cannot be established
-	 */
-	public MemcachedClient(List<InetSocketAddress> addrs)
-		throws IOException {
-		this(new DefaultConnectionFactory(), addrs);
-	}
-
-	/**
-	 * Get a memcache client over the specified memcached locations.
-	 *
-	 * @param cf the connection factory to configure connections for this client
-	 * @param addrs the socket addresses
-	 * @throws IOException if connections cannot be established
-	 */
-	public MemcachedClient(ConnectionFactory cf, List<InetSocketAddress> addrs)
-		throws IOException {
-		if(cf == null) {
-			throw new NullPointerException("Connection factory required");
-		}
-		if(addrs == null) {
-			throw new NullPointerException("Server list required");
-		}
-		if(addrs.isEmpty()) {
-			throw new IllegalArgumentException(
-				"You must have at least one server to connect to");
-		}
-		if(cf.getOperationTimeout() <= 0) {
-			throw new IllegalArgumentException(
-				"Operation timeout must be positive.");
-		}
-		connFactory = cf;
-		tcService = new TranscodeService(cf.isDaemon());
-		transcoder=cf.getDefaultTranscoder();
-		opFact=cf.getOperationFactory();
-		assert opFact != null : "Connection factory failed to make op factory";
-		conn=cf.createConnection(addrs);
-		assert conn != null : "Connection factory failed to make a connection";
-		operationTimeout = cf.getOperationTimeout();
-		authDescriptor = cf.getAuthDescriptor();
-		if(authDescriptor != null) {
-			addObserver(this);
-		}
-		setName("Memcached IO over " + conn);
-		setDaemon(cf.isDaemon());
-		start();
-	}
-
-	/**
-	 * Get a MemcachedClient based on the REST response from a Membase server
-	 * where the username is different than the bucket name.
-	 *
-	 * To connect to the "default" special bucket for a given cluster, use an
-	 * empty string as the password.
-	 *
-	 * If a password has not been assigned to the bucket, it is typically an
-	 * empty string.
-	 *
-	 * @param baseList the URI list of one or more servers from the cluster
-	 * @param bucketName the bucket name in the cluster you wish to use
-	 * @param usr the username for the bucket; this nearly always be the same
-	 *        as the bucket name
-	 * @param pwd the password for the bucket
-	 * @throws IOException if connections could not be made
-	 * @throws ConfigurationException if the configuration provided by the
-	 *         server has issues or is not compatible
-	 */
-	public MemcachedClient(final List<URI> baseList, final String bucketName,
-		final String usr, final String pwd) throws IOException, ConfigurationException {
-		this(new BinaryConnectionFactory(), baseList, bucketName, usr, pwd);
-	}
-
-	/**
-	 * Get a MemcachedClient based on the REST response from a Membase server
-	 * where the username is different than the bucket name.
-	 *
-	 * Note that when specifying a ConnectionFactory you must specify a
-	 * BinaryConnectionFactory. Also the ConnectionFactory's protocol
-	 * and locator values are always overwritten. The protocol will always
-	 * be binary and the locator will be chosen based on the bucket type you
-	 * are connecting to.
-	 *
-	 * To connect to the "default" special bucket for a given cluster, use an
-	 * empty string as the password.
-	 *
-	 * If a password has not been assigned to the bucket, it is typically an
-	 * empty string.
-	 *
-	 * @param cf the ConnectionFactory to use to create connections
-	 * @param baseList the URI list of one or more servers from the cluster
-	 * @param bucketName the bucket name in the cluster you wish to use
-	 * @param usr the username for the bucket; this nearly always be the same
-	 *        as the bucket name
-	 * @param pwd the password for the bucket
-	 * @throws IOException if connections could not be made
-	 * @throws ConfigurationException if the configuration provided by the
-	 *         server has issues or is not compatible
-	 */
-	public MemcachedClient(ConnectionFactory cf, final List<URI> baseList,
-			final String bucketName, final String usr, final String pwd)
-			throws IOException, ConfigurationException {
-		ConnectionFactoryBuilder cfb = new ConnectionFactoryBuilder(cf);
-		for (URI bu : baseList) {
-			if (!bu.isAbsolute()) {
-				throw new IllegalArgumentException("The base URI must be absolute");
-			}
-		}
-		this.configurationProvider = new ConfigurationProviderHTTP(baseList, usr, pwd);
-		Bucket bucket = this.configurationProvider.getBucketConfiguration(bucketName);
-		Config config = bucket.getConfig();
-
-		if (cf != null && !(cf instanceof BinaryConnectionFactory)) {
-			throw new IllegalArgumentException("ConnectionFactory must be of type " +
-					"BinaryConnectionFactory");
-		}
-
-		if (config.getConfigType() == ConfigType.MEMBASE) {
-			cfb.setFailureMode(FailureMode.Retry)
-				.setProtocol(ConnectionFactoryBuilder.Protocol.BINARY)
-				.setHashAlg(HashAlgorithm.KETAMA_HASH)
-				.setLocatorType(ConnectionFactoryBuilder.Locator.VBUCKET)
-				.setVBucketConfig(bucket.getConfig());
-		} else if (config.getConfigType() == ConfigType.MEMCACHE) {
-			cfb.setFailureMode(FailureMode.Retry)
-				.setProtocol(ConnectionFactoryBuilder.Protocol.BINARY)
-				.setHashAlg(HashAlgorithm.KETAMA_HASH)
-				.setLocatorType(ConnectionFactoryBuilder.Locator.CONSISTENT);
-		} else {
-			throw new ConfigurationException("Bucket type not supported or JSON response unexpected");
-		}
-
-		if (!this.configurationProvider.getAnonymousAuthBucket().equals(bucketName) && usr != null) {
-			AuthDescriptor ad = new AuthDescriptor(new String[]{"PLAIN"},
-				new PlainCallbackHandler(usr, pwd));
-			cfb.setAuthDescriptor(ad);
-		}
-
-		connFactory = cfb.build();
-
-		List<InetSocketAddress> addrs = AddrUtil.getAddresses(bucket.getConfig().getServers());
-		if(connFactory == null) {
-			throw new NullPointerException("Connection factory required");
-		}
-		if(addrs == null) {
-			throw new NullPointerException("Server list required");
-		}
-		if(addrs.isEmpty()) {
-			throw new IllegalArgumentException(
-			"You must have at least one server to connect to");
-		}
-		if(connFactory.getOperationTimeout() <= 0) {
-			throw new IllegalArgumentException(
-				"Operation timeout must be positive.");
-		}
-		tcService = new TranscodeService(connFactory.isDaemon());
-		transcoder=connFactory.getDefaultTranscoder();
-		opFact=connFactory.getOperationFactory();
-		assert opFact != null : "Connection factory failed to make op factory";
-		conn=connFactory.createConnection(addrs);
-		assert conn != null : "Connection factory failed to make a connection";
-		operationTimeout = connFactory.getOperationTimeout();
-		authDescriptor = connFactory.getAuthDescriptor();
-		if(authDescriptor != null) {
-			addObserver(this);
-		}
-		setName("Memcached IO over " + conn);
-		setDaemon(connFactory.isDaemon());
-		this.configurationProvider.subscribe(bucketName, this);
-		start();
-	}
-
-	/**
-	 * Get a MemcachedClient based on the REST response from a Membase server.
-	 *
-	 * This constructor is merely a convenience for situations where the bucket
-	 * name is the same as the user name.  This is commonly the case.
-	 *
-	 * To connect to the "default" special bucket for a given cluster, use an
-	 * empty string as the password.
-	 *
-	 * If a password has not been assigned to the bucket, it is typically an
-	 * empty string.
-	 *
-	 * @param baseList the URI list of one or more servers from the cluster
-	 * @param bucketName the bucket name in the cluster you wish to use
-	 * @param pwd the password for the bucket
-	 * @throws IOException if connections could not be made
-	 * @throws ConfigurationException if the configuration provided by the
-	 *         server has issues or is not compatible
-	 */
-	public MemcachedClient(List<URI> baseList,
-		String bucketName,
-		String pwd) throws IOException, ConfigurationException {
-		this(baseList, bucketName, bucketName, pwd);
-	}
-	public void reconfigure(Bucket bucket) {
-		reconfiguring = true;
-		try {
-			conn.reconfigure(bucket);
-		} catch (IllegalArgumentException ex) {
-			getLogger().warn("Failed to reconfigure client, staying with previous configuration.", ex);
-		} finally {
-			reconfiguring = false;
-		}
-	}
-
-	/**
-	 * Get the addresses of available servers.
-	 *
-	 * <p>
-	 * This is based on a snapshot in time so shouldn't be considered
-	 * completely accurate, but is a useful for getting a feel for what's
-	 * working and what's not working.
-	 * </p>
-	 *
-	 * @return point-in-time view of currently available servers
-	 */
-	public Collection<SocketAddress> getAvailableServers() {
-		ArrayList<SocketAddress> rv=new ArrayList<SocketAddress>();
-		for(MemcachedNode node : conn.getLocator().getAll()) {
-			if(node.isActive()) {
-				rv.add(node.getSocketAddress());
-			}
-		}
-		return rv;
-	}
-
-	/**
-	 * Get the addresses of unavailable servers.
-	 *
-	 * <p>
-	 * This is based on a snapshot in time so shouldn't be considered
-	 * completely accurate, but is a useful for getting a feel for what's
-	 * working and what's not working.
-	 * </p>
-	 *
-	 * @return point-in-time view of currently available servers
-	 */
-	public Collection<SocketAddress> getUnavailableServers() {
-		ArrayList<SocketAddress> rv=new ArrayList<SocketAddress>();
-		for(MemcachedNode node : conn.getLocator().getAll()) {
-			if(!node.isActive()) {
-				rv.add(node.getSocketAddress());
-			}
-		}
-		return rv;
-	}
-
-	/**
-	 * Get a read-only wrapper around the node locator wrapping this instance.
-	 *
-	 * @return this instance's NodeLocator
-	 */
-	public NodeLocator getNodeLocator() {
-		return conn.getLocator().getReadonlyCopy();
-	}
-
-	/**
-	 * Get the default transcoder that's in use.
-	 *
-	 * @return this instance's Transcoder
-	 */
-	public Transcoder<Object> getTranscoder() {
-		return transcoder;
-	}
-
-	private void validateKey(String key) {
-		byte[] keyBytes=KeyUtil.getKeyBytes(key);
-		if(keyBytes.length > MAX_KEY_LENGTH) {
-			throw new IllegalArgumentException("Key is too long (maxlen = "
-					+ MAX_KEY_LENGTH + ")");
-		}
-		if(keyBytes.length == 0) {
-			throw new IllegalArgumentException(
-				"Key must contain at least one character.");
-		}
-		// Validate the key
-		for(byte b : keyBytes) {
-			if(b == ' ' || b == '\n' || b == '\r' || b == 0) {
-				throw new IllegalArgumentException(
-					"Key contains invalid characters:  ``" + key + "''");
-			}
-		}
-	}
-
-	private void checkState() {
-		if(shuttingDown) {
-			throw new IllegalStateException("Shutting down");
-		}
-		assert isAlive() : "IO Thread is not running.";
-	}
-
-	/**
-	 * (internal use) Add a raw operation to a numbered connection.
-	 * This method is exposed for testing.
-	 *
-	 * @param which server number
-	 * @param op the operation to perform
-	 * @return the Operation
-	 */
-	Operation addOp(final String key, final Operation op) {
-		validateKey(key);
-		checkState();
-		conn.addOperation(key, op);
-		return op;
-	}
-
-	CountDownLatch broadcastOp(final BroadcastOpFactory of) {
-		return broadcastOp(of, conn.getLocator().getAll(), true);
-	}
-
-	CountDownLatch broadcastOp(final BroadcastOpFactory of,
-			Collection<MemcachedNode> nodes) {
-		return broadcastOp(of, nodes, true);
-	}
-
-	private CountDownLatch broadcastOp(BroadcastOpFactory of,
-			Collection<MemcachedNode> nodes,
-			boolean checkShuttingDown) {
-		if(checkShuttingDown && shuttingDown) {
-			throw new IllegalStateException("Shutting down");
-		}
-		return conn.broadcastOperation(of, nodes);
-	}
-
-	private <T> OperationFuture<Boolean> asyncStore(StoreType storeType, String key,
-						   int exp, T value, Transcoder<T> tc) {
-		CachedData co=tc.encode(value);
-		final CountDownLatch latch=new CountDownLatch(1);
-		final OperationFuture<Boolean> rv=new OperationFuture<Boolean>(key, latch,
-				operationTimeout);
-		Operation op=opFact.store(storeType, key, co.getFlags(),
-				exp, co.getData(), new OperationCallback() {
-					public void receivedStatus(OperationStatus val) {
-						rv.set(val.isSuccess(), val);
-					}
-					public void complete() {
-						latch.countDown();
-					}});
-		rv.setOperation(op);
-		addOp(key, op);
-		return rv;
-	}
-
-	private OperationFuture<Boolean> asyncStore(StoreType storeType,
-			String key, int exp, Object value) {
-		return asyncStore(storeType, key, exp, value, transcoder);
-	}
-
-	private <T> OperationFuture<Boolean> asyncCat(
-			ConcatenationType catType, long cas, String key,
-			T value, Transcoder<T> tc) {
-		CachedData co=tc.encode(value);
-		final CountDownLatch latch=new CountDownLatch(1);
-		final OperationFuture<Boolean> rv=new OperationFuture<Boolean>(key, latch,
-				operationTimeout);
-		Operation op=opFact.cat(catType, cas, key, co.getData(),
-				new OperationCallback() {
-			public void receivedStatus(OperationStatus val) {
-				rv.set(val.isSuccess(), val);
-			}
-			public void complete() {
-				latch.countDown();
-			}});
-		rv.setOperation(op);
-		addOp(key, op);
-		return rv;
-	}
-
-	/**
-	 * Touch the given key to reset its expiration time with the default
-	 * transcoder.
-	 *
-	 * @param key the key to fetch
-	 * @param exp the new expiration to set for the given key
-	 * @return a future that will hold the return value of whether or not
-	 * the fetch succeeded
-	 * @throws IllegalStateException in the rare circumstance where queue
-	 *         is too full to accept any more requests
-	 */
-	public <T> OperationFuture<Boolean> touch(final String key, final int exp) {
-		return touch(key, exp, transcoder);
-	}
-
-	/**
-	 * Touch the given key to reset its expiration time.
-	 *
-	 * @param key the key to fetch
-	 * @param exp the new expiration to set for the given key
-	 * @param tc the transcoder to serialize and unserialize value
-	 * @return a future that will hold the return value of whether or not
-	 * the fetch succeeded
-	 * @throws IllegalStateException in the rare circumstance where queue
-	 *         is too full to accept any more requests
-	 */
-	public <T> OperationFuture<Boolean> touch(final String key, final int exp,
-			final Transcoder<T> tc) {
-		final CountDownLatch latch=new CountDownLatch(1);
-		final OperationFuture<Boolean> rv=new OperationFuture<Boolean>(key, latch,
-				operationTimeout);
-
-		Operation op=opFact.touch(key, exp, new OperationCallback() {
-			public void receivedStatus(OperationStatus status) {
-				rv.set(status.isSuccess(), status);
-		}
-			public void complete() {
-				latch.countDown();
-			}});
-		rv.setOperation(op);
-		addOp(key, op);
-		return rv;
-	}
-
-	/**
-	 * Append to an existing value in the cache.
-	 *
-	 * <p>Note that the return will be false any time a mutation has not
-	 * occurred.</p>
-	 *
-	 * @param cas cas identifier (ignored in the ascii protocol)
-	 * @param key the key to whose value will be appended
-	 * @param val the value to append
-	 * @return a future indicating success, false if there was no change
-	 *         to the value
-	 * @throws IllegalStateException in the rare circumstance where queue
-	 *         is too full to accept any more requests
-	 */
-	public OperationFuture<Boolean> append(long cas, String key, Object val) {
-		return append(cas, key, val, transcoder);
-	}
-
-	/**
-	 * Append to an existing value in the cache.
-	 *
-	 * <p>Note that the return will be false any time a mutation has not
-	 * occurred.</p>
-	 *
-	 * @param <T>
-	 * @param cas cas identifier (ignored in the ascii protocol)
-	 * @param key the key to whose value will be appended
-	 * @param val the value to append
-	 * @param tc the transcoder to serialize and unserialize the value
-	 * @return a future indicating success
-	 * @throws IllegalStateException in the rare circumstance where queue
-	 *         is too full to accept any more requests
-	 */
-	public <T> OperationFuture<Boolean> append(long cas, String key, T val,
-			Transcoder<T> tc) {
-		return asyncCat(ConcatenationType.append, cas, key, val, tc);
-	}
-
-	/**
-	 * Prepend to an existing value in the cache.
-	 *
-	 * <p>Note that the return will be false any time a mutation has not
-	 * occurred.</p>
-	 *
-	 * @param cas cas identifier (ignored in the ascii protocol)
-	 * @param key the key to whose value will be prepended
-	 * @param val the value to append
-	 * @return a future indicating success
-	 * @throws IllegalStateException in the rare circumstance where queue
-	 *         is too full to accept any more requests
-	 */
-	public OperationFuture<Boolean> prepend(long cas, String key, Object val) {
-		return prepend(cas, key, val, transcoder);
-	}
-
-	/**
-	 * Prepend to an existing value in the cache.
-	 *
-	 * <p>Note that the return will be false any time a mutation has not
-	 * occurred.</p>
-	 *
-	 * @param <T>
-	 * @param cas cas identifier (ignored in the ascii protocol)
-	 * @param key the key to whose value will be prepended
-	 * @param val the value to append
-	 * @param tc the transcoder to serialize and unserialize the value
-	 * @return a future indicating success
-	 * @throws IllegalStateException in the rare circumstance where queue
-	 *         is too full to accept any more requests
-	 */
-	public <T> OperationFuture<Boolean> prepend(long cas, String key, T val,
-			Transcoder<T> tc) {
-		return asyncCat(ConcatenationType.prepend, cas, key, val, tc);
-	}
-
-	/**
-     * Asynchronous CAS operation.
-     *
-     * @param <T>
-     * @param key the key
-     * @param casId the CAS identifier (from a gets operation)
-     * @param value the new value
-     * @param tc the transcoder to serialize and unserialize the value
-     * @return a future that will indicate the status of the CAS
-     * @throws IllegalStateException in the rare circumstance where queue
-     *         is too full to accept any more requests
-     */
-    public <T> Future<CASResponse> asyncCAS(String key, long casId, T value,
-            Transcoder<T> tc) {
-        return asyncCAS(key, casId, 0, value, tc);
-	}
-
-	/**
-	 * Asynchronous CAS operation.
-	 *
-	 * @param <T>
-	 * @param key the key
-	 * @param casId the CAS identifier (from a gets operation)
-	 * @param exp the expiration of this object
-	 * @param value the new value
-	 * @param tc the transcoder to serialize and unserialize the value
-	 * @return a future that will indicate the status of the CAS
-	 * @throws IllegalStateException in the rare circumstance where queue
-	 *         is too full to accept any more requests
-	 */
-	public <T> Future<CASResponse> asyncCAS(String key, long casId, int exp, T value,
-			Transcoder<T> tc) {
-		CachedData co=tc.encode(value);
-		final CountDownLatch latch=new CountDownLatch(1);
-		final OperationFuture<CASResponse> rv=new OperationFuture<CASResponse>(
-				key, latch, operationTimeout);
-		Operation op=opFact.cas(StoreType.set, key, casId, co.getFlags(), exp,
-				co.getData(), new OperationCallback() {
-					public void receivedStatus(OperationStatus val) {
-						if(val instanceof CASOperationStatus) {
-							rv.set(((CASOperationStatus)val).getCASResponse(), val);
-						} else if(val instanceof CancelledOperationStatus) {
-							// Cancelled, ignore and let it float up
-						} else {
-							throw new RuntimeException(
-								"Unhandled state: " + val);
-						}
-					}
-					public void complete() {
-						latch.countDown();
-					}});
-		rv.setOperation(op);
-		addOp(key, op);
-		return rv;
-	}
-
-	/**
-	 * Asynchronous CAS operation using the default transcoder.
-	 *
-	 * @param key the key
-	 * @param casId the CAS identifier (from a gets operation)
-	 * @param value the new value
-	 * @return a future that will indicate the status of the CAS
-	 * @throws IllegalStateException in the rare circumstance where queue
-	 *         is too full to accept any more requests
-	 */
-	public Future<CASResponse> asyncCAS(String key, long casId, Object value) {
-		return asyncCAS(key, casId, value, transcoder);
-	}
-
-	/**
-     * Perform a synchronous CAS operation.
-     *
-     * @param <T>
-     * @param key the key
-     * @param casId the CAS identifier (from a gets operation)
-     * @param value the new value
-     * @param tc the transcoder to serialize and unserialize the value
-     * @return a CASResponse
-     * @throws OperationTimeoutException if global operation timeout is
-     *         exceeded
-     * @throws IllegalStateException in the rare circumstance where queue
-     *         is too full to accept any more requests
-     */
-    public <T> CASResponse cas(String key, long casId, T value,
-            Transcoder<T> tc) {
-        return cas(key, casId, 0, value, tc);
-    }
-
-	/**
-	 * Perform a synchronous CAS operation.
-	 *
-	 * @param <T>
-	 * @param key the key
-	 * @param casId the CAS identifier (from a gets operation)
-	 * @param exp the expiration of this object
-	 * @param value the new value
-	 * @param tc the transcoder to serialize and unserialize the value
-	 * @return a CASResponse
-	 * @throws OperationTimeoutException if global operation timeout is
-	 *         exceeded
-	 * @throws IllegalStateException in the rare circumstance where queue
-	 *         is too full to accept any more requests
-	 */
-	public <T> CASResponse cas(String key, long casId, int exp, T value,
-			Transcoder<T> tc) {
-		try {
-			return asyncCAS(key, casId, exp, value, tc).get(operationTimeout,
-					TimeUnit.MILLISECONDS);
-		} catch (InterruptedException e) {
-			throw new RuntimeException("Interrupted waiting for value", e);
-		} catch (ExecutionException e) {
-			throw new RuntimeException("Exception waiting for value", e);
-		} catch (TimeoutException e) {
-			throw new OperationTimeoutException("Timeout waiting for value", e);
-		}
-	}
-
-	/**
-	 * Perform a synchronous CAS operation with the default transcoder.
-	 *
-	 * @param key the key
-	 * @param casId the CAS identifier (from a gets operation)
-	 * @param value the new value
-	 * @return a CASResponse
-	 * @throws OperationTimeoutException if the global operation timeout is
-	 *		   exceeded
-	 * @throws IllegalStateException in the rare circumstance where queue
-	 *         is too full to accept any more requests
-	 */
-	public CASResponse cas(String key, long casId, Object value) {
-		return cas(key, casId, value, transcoder);
-	}
-
-	/**
-	 * Add an object to the cache iff it does not exist already.
-	 *
-	 * <p>
-	 * The <code>exp</code> value is passed along to memcached exactly as
-	 * given, and will be processed per the memcached protocol specification:
-	 * </p>
-	 *
-	 * <p>Note that the return will be false any time a mutation has not
-	 * occurred.</p>
-	 *
-	 * <blockquote>
-	 * <p>
-	 * The actual value sent may either be
-	 * Unix time (number of seconds since January 1, 1970, as a 32-bit
-	 * value), or a number of seconds starting from current time. In the
-	 * latter case, this number of seconds may not exceed 60*60*24*30 (number
-	 * of seconds in 30 days); if the number sent by a client is larger than
-	 * that, the server will consider it to be real Unix time value rather
-	 * than an offset from current time.
-	 * </p>
-	 * </blockquote>
-	 *
-	 * @param <T>
-	 * @param key the key under which this object should be added.
-	 * @param exp the expiration of this object
-	 * @param o the object to store
-	 * @param tc the transcoder to serialize and unserialize the value
-	 * @return a future representing the processing of this operation
-	 * @throws IllegalStateException in the rare circumstance where queue
-	 *         is too full to accept any more requests
-	 */
-	public <T> OperationFuture<Boolean> add(String key, int exp, T o, Transcoder<T> tc) {
-		return asyncStore(StoreType.add, key, exp, o, tc);
-	}
-
-	/**
-	 * Add an object to the cache (using the default transcoder)
-	 * iff it does not exist already.
-	 *
-	 * <p>
-	 * The <code>exp</code> value is passed along to memcached exactly as
-	 * given, and will be processed per the memcached protocol specification:
-	 * </p>
-	 *
-	 * <p>Note that the return will be false any time a mutation has not
-	 * occurred.</p>
-	 *
-	 * <blockquote>
-	 * <p>
-	 * The actual value sent may either be
-	 * Unix time (number of seconds since January 1, 1970, as a 32-bit
-	 * value), or a number of seconds starting from current time. In the
-	 * latter case, this number of seconds may not exceed 60*60*24*30 (number
-	 * of seconds in 30 days); if the number sent by a client is larger than
-	 * that, the server will consider it to be real Unix time value rather
-	 * than an offset from current time.
-	 * </p>
-	 * </blockquote>
-	 *
-	 * @param key the key under which this object should be added.
-	 * @param exp the expiration of this object
-	 * @param o the object to store
-	 * @return a future representing the processing of this operation
-	 * @throws IllegalStateException in the rare circumstance where queue
-	 *         is too full to accept any more requests
-	 */
-	public OperationFuture<Boolean> add(String key, int exp, Object o) {
-		return asyncStore(StoreType.add, key, exp, o, transcoder);
-	}
-
-	/**
-	 * Set an object in the cache regardless of any existing value.
-	 *
-	 * <p>
-	 * The <code>exp</code> value is passed along to memcached exactly as
-	 * given, and will be processed per the memcached protocol specification:
-	 * </p>
-	 *
-	 * <p>Note that the return will be false any time a mutation has not
-	 * occurred.</p>
-	 *
-	 * <blockquote>
-	 * <p>
-	 * The actual value sent may either be
-	 * Unix time (number of seconds since January 1, 1970, as a 32-bit
-	 * value), or a number of seconds starting from current time. In the
-	 * latter case, this number of seconds may not exceed 60*60*24*30 (number
-	 * of seconds in 30 days); if the number sent by a client is larger than
-	 * that, the server will consider it to be real Unix time value rather
-	 * than an offset from current time.
-	 * </p>
-	 * </blockquote>
-	 *
-	 * @param <T>
-	 * @param key the key under which this object should be added.
-	 * @param exp the expiration of this object
-	 * @param o the object to store
-	 * @param tc the transcoder to serialize and unserialize the value
-	 * @return a future representing the processing of this operation
-	 * @throws IllegalStateException in the rare circumstance where queue
-	 *         is too full to accept any more requests
-	 */
-	public <T> OperationFuture<Boolean> set(String key, int exp, T o, Transcoder<T> tc) {
-		return asyncStore(StoreType.set, key, exp, o, tc);
-	}
-
-	/**
-	 * Set an object in the cache (using the default transcoder)
-	 * regardless of any existing value.
-	 *
-	 * <p>
-	 * The <code>exp</code> value is passed along to memcached exactly as
-	 * given, and will be processed per the memcached protocol specification:
-	 * </p>
-	 *
-	 * <p>Note that the return will be false any time a mutation has not
-	 * occurred.</p>
-	 *
-	 * <blockquote>
-	 * <p>
-	 * The actual value sent may either be
-	 * Unix time (number of seconds since January 1, 1970, as a 32-bit
-	 * value), or a number of seconds starting from current time. In the
-	 * latter case, this number of seconds may not exceed 60*60*24*30 (number
-	 * of seconds in 30 days); if the number sent by a client is larger than
-	 * that, the server will consider it to be real Unix time value rather
-	 * than an offset from current time.
-	 * </p>
-	 * </blockquote>
-	 *
-	 * @param key the key under which this object should be added.
-	 * @param exp the expiration of this object
-	 * @param o the object to store
-	 * @return a future representing the processing of this operation
-	 * @throws IllegalStateException in the rare circumstance where queue
-	 *         is too full to accept any more requests
-	 */
-	public OperationFuture<Boolean> set(String key, int exp, Object o) {
-		return asyncStore(StoreType.set, key, exp, o, transcoder);
-	}
-
-	/**
-	 * Replace an object with the given value iff there is already a value
-	 * for the given key.
-	 *
-	 * <p>
-	 * The <code>exp</code> value is passed along to memcached exactly as
-	 * given, and will be processed per the memcached protocol specification:
-	 * </p>
-	 *
-	 * <p>Note that the return will be false any time a mutation has not
-	 * occurred.</p>
-	 *
-	 * <blockquote>
-	 * <p>
-	 * The actual value sent may either be
-	 * Unix time (number of seconds since January 1, 1970, as a 32-bit
-	 * value), or a number of seconds starting from current time. In the
-	 * latter case, this number of seconds may not exceed 60*60*24*30 (number
-	 * of seconds in 30 days); if the number sent by a client is larger than
-	 * that, the server will consider it to be real Unix time value rather
-	 * than an offset from current time.
-	 * </p>
-	 * </blockquote>
-	 *
-	 * @param <T>
-	 * @param key the key under which this object should be added.
-	 * @param exp the expiration of this object
-	 * @param o the object to store
-	 * @param tc the transcoder to serialize and unserialize the value
-	 * @return a future representing the processing of this operation
-	 * @throws IllegalStateException in the rare circumstance where queue
-	 *         is too full to accept any more requests
-	 */
-	public <T> OperationFuture<Boolean> replace(String key, int exp, T o,
-		Transcoder<T> tc) {
-		return asyncStore(StoreType.replace, key, exp, o, tc);
-	}
-
-	/**
-	 * Replace an object with the given value (transcoded with the default
-	 * transcoder) iff there is already a value for the given key.
-	 *
-	 * <p>
-	 * The <code>exp</code> value is passed along to memcached exactly as
-	 * given, and will be processed per the memcached protocol specification:
-	 * </p>
-	 *
-	 * <p>Note that the return will be false any time a mutation has not
-	 * occurred.</p>
-	 *
-	 * <blockquote>
-	 * <p>
-	 * The actual value sent may either be
-	 * Unix time (number of seconds since January 1, 1970, as a 32-bit
-	 * value), or a number of seconds starting from current time. In the
-	 * latter case, this number of seconds may not exceed 60*60*24*30 (number
-	 * of seconds in 30 days); if the number sent by a client is larger than
-	 * that, the server will consider it to be real Unix time value rather
-	 * than an offset from current time.
-	 * </p>
-	 * </blockquote>
-	 *
-	 * @param key the key under which this object should be added.
-	 * @param exp the expiration of this object
-	 * @param o the object to store
-	 * @return a future representing the processing of this operation
-	 * @throws IllegalStateException in the rare circumstance where queue
-	 *         is too full to accept any more requests
-	 */
-	public OperationFuture<Boolean> replace(String key, int exp, Object o) {
-		return asyncStore(StoreType.replace, key, exp, o, transcoder);
-	}
-
-	/**
-	 * Get the given key asynchronously.
-	 *
-	 * @param <T>
-	 * @param key the key to fetch
-	 * @param tc the transcoder to serialize and unserialize value
-	 * @return a future that will hold the return value of the fetch
-	 * @throws IllegalStateException in the rare circumstance where queue
-	 *         is too full to accept any more requests
-	 */
-	public <T> GetFuture<T> asyncGet(final String key, final Transcoder<T> tc) {
-
-		final CountDownLatch latch=new CountDownLatch(1);
-		final GetFuture<T> rv=new GetFuture<T>(latch, operationTimeout, key);
-
-		Operation op=opFact.get(key,
-				new GetOperation.Callback() {
-			private Future<T> val=null;
-			public void receivedStatus(OperationStatus status) {
-				rv.set(val, status);
-			}
-			public void gotData(String k, int flags, byte[] data) {
-				assert key.equals(k) : "Wrong key returned";
-				val=tcService.decode(tc,
-					new CachedData(flags, data, tc.getMaxSize()));
-			}
-			public void complete() {
-				latch.countDown();
-			}});
-		rv.setOperation(op);
-		addOp(key, op);
-		return rv;
-	}
-
-	/**
-	 * Get the given key asynchronously and decode with the default
-	 * transcoder.
-	 *
-	 * @param key the key to fetch
-	 * @return a future that will hold the return value of the fetch
-	 * @throws IllegalStateException in the rare circumstance where queue
-	 *         is too full to accept any more requests
-	 */
-	public GetFuture<Object> asyncGet(final String key) {
-		return asyncGet(key, transcoder);
-	}
-
-	/**
-	 * Gets (with CAS support) the given key asynchronously.
-	 *
-	 * @param <T>
-	 * @param key the key to fetch
-	 * @param tc the transcoder to serialize and unserialize value
-	 * @return a future that will hold the return value of the fetch
-	 * @throws IllegalStateException in the rare circumstance where queue
-	 *         is too full to accept any more requests
-	 */
-	public <T> OperationFuture<CASValue<T>> asyncGets(final String key,
-			final Transcoder<T> tc) {
-
-		final CountDownLatch latch=new CountDownLatch(1);
-		final OperationFuture<CASValue<T>> rv=
-			new OperationFuture<CASValue<T>>(key, latch, operationTimeout);
-
-		Operation op=opFact.gets(key,
-				new GetsOperation.Callback() {
-			private CASValue<T> val=null;
-			public void receivedStatus(OperationStatus status) {
-				rv.set(val, status);
-			}
-			public void gotData(String k, int flags, long cas, byte[] data) {
-				assert key.equals(k) : "Wrong key returned";
-				assert cas > 0 : "CAS was less than zero:  " + cas;
-				val=new CASValue<T>(cas, tc.decode(
-					new CachedData(flags, data, tc.getMaxSize())));
-			}
-			public void complete() {
-				latch.countDown();
-			}});
-		rv.setOperation(op);
-		addOp(key, op);
-		return rv;
-	}
-
-	/**
-	 * Gets (with CAS support) the given key asynchronously and decode using
-	 * the default transcoder.
-	 *
-	 * @param key the key to fetch
-	 * @return a future that will hold the return value of the fetch
-	 * @throws IllegalStateException in the rare circumstance where queue
-	 *         is too full to accept any more requests
-	 */
-	public OperationFuture<CASValue<Object>> asyncGets(final String key) {
-		return asyncGets(key, transcoder);
-	}
-
-	/**
-	 * Gets (with CAS support) with a single key.
-	 *
-	 * @param <T>
-	 * @param key the key to get
-	 * @param tc the transcoder to serialize and unserialize value
-	 * @return the result from the cache and CAS id (null if there is none)
-	 * @throws OperationTimeoutException if global operation timeout is
-	 * 		   exceeded
-	 * @throws IllegalStateException in the rare circumstance where queue
-	 *         is too full to accept any more requests
-	 */
-	public <T> CASValue<T> gets(String key, Transcoder<T> tc) {
-		try {
-			return asyncGets(key, tc).get(
-				operationTimeout, TimeUnit.MILLISECONDS);
-		} catch (InterruptedException e) {
-			throw new RuntimeException("Interrupted waiting for value", e);
-		} catch (ExecutionException e) {
-			throw new RuntimeException("Exception waiting for value", e);
-		} catch (TimeoutException e) {
-			throw new OperationTimeoutException("Timeout waiting for value", e);
-		}
-	}
-
-	/**
-	 * Get with a single key and reset its expiration.
-	 *
-	 * @param <T>
-	 * @param key the key to get
-	 * @param exp the new expiration for the key
-	 * @param tc the transcoder to serialize and unserialize value
-	 * @return the result from the cache (null if there is none)
-	 * @throws OperationTimeoutException if the global operation timeout is
-	 *		   exceeded
-	 * @throws IllegalStateException in the rare circumstance where queue
-	 *         is too full to accept any more requests
-	 */
-	public <T> CASValue<T> getAndTouch(String key, int exp, Transcoder<T> tc) {
-		try {
-			return asyncGetAndTouch(key, exp, tc).get(operationTimeout,
-					TimeUnit.MILLISECONDS);
-		} catch (InterruptedException e) {
-			throw new RuntimeException("Interrupted waiting for value", e);
-		} catch (ExecutionException e) {
-			throw new RuntimeException("Exception waiting for value", e);
-		} catch (TimeoutException e) {
-			throw new OperationTimeoutException("Timeout waiting for value", e);
-		}
-	}
-
-	/**
-	 * Get a single key and reset its expiration using the default transcoder.
-	 *
-	 * @param key the key to get
-	 * @param exp the new expiration for the key
-	 * @return the result from the cache and CAS id (null if there is none)
-	 * @throws OperationTimeoutException if the global operation timeout is
-	 *		   exceeded
-	 * @throws IllegalStateException in the rare circumstance where queue
-	 *         is too full to accept any more requests
-	 */
-	public CASValue<Object> getAndTouch(String key, int exp) {
-		return getAndTouch(key, exp, transcoder);
-	}
-
-	/**
-	 * Gets (with CAS support) with a single key using the default transcoder.
-	 *
-	 * @param key the key to get
-	 * @return the result from the cache and CAS id (null if there is none)
-	 * @throws OperationTimeoutException if the global operation timeout is
-	 *		   exceeded
-	 * @throws IllegalStateException in the rare circumstance where queue
-	 *         is too full to accept any more requests
-	 */
-	public CASValue<Object> gets(String key) {
-		return gets(key, transcoder);
-	}
-
-	/**
-	 * Get with a single key.
-	 *
-	 * @param <T>
-	 * @param key the key to get
-	 * @param tc the transcoder to serialize and unserialize value
-	 * @return the result from the cache (null if there is none)
-	 * @throws OperationTimeoutException if the global operation timeout is
-	 *		   exceeded
-	 * @throws IllegalStateException in the rare circumstance where queue
-	 *         is too full to accept any more requests
-	 */
-	public <T> T get(String key, Transcoder<T> tc) {
-		try {
-			return asyncGet(key, tc).get(
-				operationTimeout, TimeUnit.MILLISECONDS);
-		} catch (InterruptedException e) {
-			throw new RuntimeException("Interrupted waiting for value", e);
-		} catch (ExecutionException e) {
-			throw new RuntimeException("Exception waiting for value", e);
-		} catch (TimeoutException e) {
-			throw new OperationTimeoutException("Timeout waiting for value", e);
-		}
-	}
-
-	/**
-	 * Get with a single key and decode using the default transcoder.
-	 *
-	 * @param key the key to get
-	 * @return the result from the cache (null if there is none)
-	 * @throws OperationTimeoutException if the global operation timeout is
-	 *		   exceeded
-	 * @throws IllegalStateException in the rare circumstance where queue
-	 *         is too full to accept any more requests
-	 */
-	public Object get(String key) {
-		return get(key, transcoder);
-	}
-
-	/**
-	 * Gets and locks the given key asynchronously. By default the maximum allowed
-	 * timeout is 30 seconds. Timeouts greater than this will be set to 30 seconds.
-	 *
-	 * @param key the key to fetch and lock
-	 * @param exp the amount of time the lock should be valid for in seconds.
-	 * @param tc the transcoder to serialize and unserialize value
-	 * @return a future that will hold the return value of the fetch
-	 * @throws IllegalStateException in the rare circumstance where queue
-	 *         is too full to accept any more requests
-	 */
-	public <T> OperationFuture<CASValue<T>> asyncGetAndLock(final String key, int exp,
-			final Transcoder<T> tc) {
-		final CountDownLatch latch=new CountDownLatch(1);
-		final OperationFuture<CASValue<T>> rv=
-			new OperationFuture<CASValue<T>>(key, latch, operationTimeout);
-
-		Operation op=opFact.getl(key, exp,
-				new GetlOperation.Callback() {
-			private CASValue<T> val=null;
-			public void receivedStatus(OperationStatus status) {
-				rv.set(val, status);
-			}
-			public void gotData(String k, int flags, long cas, byte[] data) {
-				assert key.equals(k) : "Wrong key returned";
-				assert cas > 0 : "CAS was less than zero:  " + cas;
-				val=new CASValue<T>(cas, tc.decode(
-					new CachedData(flags, data, tc.getMaxSize())));
-			}
-			public void complete() {
-				latch.countDown();
-			}});
-		rv.setOperation(op);
-		addOp(key, op);
-		return rv;
-	}
-
-	/**
-	 * Get and lock the given key asynchronously and decode with the default
-	 * transcoder. By default the maximum allowed timeout is 30 seconds.
-	 * Timeouts greater than this will be set to 30 seconds.
-	 *
-	 * @param key the key to fetch and lock
-	 * @param exp the amount of time the lock should be valid for in seconds.
-	 * @return a future that will hold the return value of the fetch
-	 * @throws IllegalStateException in the rare circumstance where queue
-	 *         is too full to accept any more requests
-	 */
-	public OperationFuture<CASValue<Object>> asyncGetAndLock(final String key, int exp) {
-		return asyncGetAndLock(key, exp, transcoder);
-	}
-
-	/**
-	 * Asynchronously get a bunch of objects from the cache.
-	 *
-	 * @param <T>
-	 * @param keys the keys to request
-	 * @param tc_iter an iterator of transcoders to serialize and
-	 *        unserialize values; the transcoders are matched with
-	 *        the keys in the same order.  The minimum of the key
-	 *        collection length and number of transcoders is used
-	 *        and no exception is thrown if they do not match
-	 * @return a Future result of that fetch
-	 * @throws IllegalStateException in the rare circumstance where queue
-	 *         is too full to accept any more requests
-	 */
-	public <T> BulkFuture<Map<String, T>> asyncGetBulk(Collection<String> keys,
-		Iterator<Transcoder<T>> tc_iter) {
-		final Map<String, Future<T>> m=new ConcurrentHashMap<String, Future<T>>();
-
-		// This map does not need to be a ConcurrentHashMap
-		// because it is fully populated when it is used and
-		// used only to read the transcoder for a key.
-		final Map<String, Transcoder<T>> tc_map = new HashMap<String, Transcoder<T>>();
-
-		// Break the gets down into groups by key
-		final Map<MemcachedNode, Collection<String>> chunks
-			=new HashMap<MemcachedNode, Collection<String>>();
-		final NodeLocator locator=conn.getLocator();
-		Iterator<String> key_iter=keys.iterator();
-		while (key_iter.hasNext() && tc_iter.hasNext()) {
-			String key=key_iter.next();
-			tc_map.put(key, tc_iter.next());
-			validateKey(key);
-			final MemcachedNode primaryNode=locator.getPrimary(key);
-			MemcachedNode node=null;
-			if(primaryNode.isActive()) {
-				node=primaryNode;
-			} else {
-				for(Iterator<MemcachedNode> i=locator.getSequence(key);
-					node == null && i.hasNext();) {
-					MemcachedNode n=i.next();
-					if(n.isActive()) {
-						node=n;
-					}
-				}
-				if(node == null) {
-					node=primaryNode;
-				}
-			}
-			assert node != null : "Didn't find a node for " + key;
-			Collection<String> ks=chunks.get(node);
-			if(ks == null) {
-				ks=new ArrayList<String>();
-				chunks.put(node, ks);
-			}
-			ks.add(key);
-		}
-
-		final CountDownLatch latch=new CountDownLatch(chunks.size());
-		final Collection<Operation> ops=new ArrayList<Operation>(chunks.size());
-		final BulkGetFuture<T> rv = new BulkGetFuture<T>(m, ops, latch);
-
-		GetOperation.Callback cb=new GetOperation.Callback() {
-				@SuppressWarnings("synthetic-access")
-				public void receivedStatus(OperationStatus status) {
-					rv.setStatus(status);
-				}
-				public void gotData(String k, int flags, byte[] data) {
-					Transcoder<T> tc = tc_map.get(k);
-					m.put(k, tcService.decode(tc,
-							new CachedData(flags, data, tc.getMaxSize())));
-				}
-				public void complete() {
-					latch.countDown();
-				}
-		};
-
-		// Now that we know how many servers it breaks down into, and the latch
-		// is all set up, convert all of these strings collections to operations
-		final Map<MemcachedNode, Operation> mops=
-			new HashMap<MemcachedNode, Operation>();
-
-		for(Map.Entry<MemcachedNode, Collection<String>> me
-				: chunks.entrySet()) {
-			Operation op=opFact.get(me.getValue(), cb);
-			mops.put(me.getKey(), op);
-			ops.add(op);
-		}
-		assert mops.size() == chunks.size();
-		checkState();
-		conn.addOperations(mops);
-		return rv;
-	}
-
-	/**
-	 * Asynchronously get a bunch of objects from the cache.
-	 *
-	 * @param <T>
-	 * @param keys the keys to request
-	 * @param tc the transcoder to serialize and unserialize values
-	 * @return a Future result of that fetch
-	 * @throws IllegalStateException in the rare circumstance where queue
-	 *         is too full to accept any more requests
-	 */
-	public <T> BulkFuture<Map<String, T>> asyncGetBulk(Collection<String> keys,
-		Transcoder<T> tc) {
-		return asyncGetBulk(keys, new SingleElementInfiniteIterator<Transcoder<T>>(tc));
-	}
-
-	/**
-	 * Asynchronously get a bunch of objects from the cache and decode them
-	 * with the given transcoder.
-	 *
-	 * @param keys the keys to request
-	 * @return a Future result of that fetch
-	 * @throws IllegalStateException in the rare circumstance where queue
-	 *         is too full to accept any more requests
-	 */
-	public BulkFuture<Map<String, Object>> asyncGetBulk(Collection<String> keys) {
-		return asyncGetBulk(keys, transcoder);
-	}
-
-	/**
-	 * Varargs wrapper for asynchronous bulk gets.
-	 *
-	 * @param <T>
-	 * @param tc the transcoder to serialize and unserialize value
-	 * @param keys one more more keys to get
-	 * @return the future values of those keys
-	 * @throws IllegalStateException in the rare circumstance where queue
-	 *         is too full to accept any more requests
-	 */
-	public <T> BulkFuture<Map<String, T>> asyncGetBulk(Transcoder<T> tc,
-		String... keys) {
-		return asyncGetBulk(Arrays.asList(keys), tc);
-	}
-
-	/**
-	 * Varargs wrapper for asynchronous bulk gets with the default transcoder.
-	 *
-	 * @param keys one more more keys to get
-	 * @return the future values of those keys
-	 * @throws IllegalStateException in the rare circumstance where queue
-	 *         is too full to accept any more requests
-	 */
-	public BulkFuture<Map<String, Object>> asyncGetBulk(String... keys) {
-		return asyncGetBulk(Arrays.asList(keys), transcoder);
-	}
-
-	/**
-	 * Get the given key to reset its expiration time.
-	 *
-	 * @param key the key to fetch
-	 * @param exp the new expiration to set for the given key
-	 * @return a future that will hold the return value of the fetch
-	 * @throws IllegalStateException in the rare circumstance where queue
-	 *         is too full to accept any more requests
-	 */
-	public OperationFuture<CASValue<Object>> asyncGetAndTouch(final String key, final int exp) {
-		return asyncGetAndTouch(key, exp, transcoder);
-	}
-
-	/**
-	 * Get the given key to reset its expiration time.
-	 *
-	 * @param key the key to fetch
-	 * @param exp the new expiration to set for the given key
-	 * @param tc the transcoder to serialize and unserialize value
-	 * @return a future that will hold the return value of the fetch
-	 * @throws IllegalStateException in the rare circumstance where queue
-	 *         is too full to accept any more requests
-	 */
-	public <T> OperationFuture<CASValue<T>> asyncGetAndTouch(final String key, final int exp,
-			final Transcoder<T> tc) {
-		final CountDownLatch latch=new CountDownLatch(1);
-		final OperationFuture<CASValue<T>> rv=new OperationFuture<CASValue<T>>(key, latch,
-				operationTimeout);
-
-		Operation op=opFact.getAndTouch(key, exp, new GetAndTouchOperation.Callback() {
-			private CASValue<T> val=null;
-			public void receivedStatus(OperationStatus status) {
-				rv.set(val, status);
-			}
-			public void complete() {
-				latch.countDown();
-			}
-			public void gotData(String k, int flags, long cas, byte[] data) {
-				assert k.equals(key) : "Wrong key returned";
-				assert cas > 0 : "CAS was less than zero:  " + cas;
-				val=new CASValue<T>(cas, tc.decode(
-					new CachedData(flags, data, tc.getMaxSize())));
-			}});
-		rv.setOperation(op);
-		addOp(key, op);
-		return rv;
-	}
-
-	/**
-	 * Get the values for multiple keys from the cache.
-	 *
-	 * @param <T>
-	 * @param keys the keys
-	 * @param tc the transcoder to serialize and unserialize value
-	 * @return a map of the values (for each value that exists)
-	 * @throws OperationTimeoutException if the global operation timeout is
-	 *		   exceeded
-	 * @throws IllegalStateException in the rare circumstance where queue
-	 *         is too full to accept any more requests
-	 */
-	public <T> Map<String, T> getBulk(Collection<String> keys,
-			Transcoder<T> tc) {
-		try {
-			return asyncGetBulk(keys, tc).get(
-				operationTimeout, TimeUnit.MILLISECONDS);
-		} catch (InterruptedException e) {
-			throw new RuntimeException("Interrupted getting bulk values", e);
-		} catch (ExecutionException e) {
-			throw new RuntimeException("Failed getting bulk values", e);
-		} catch (TimeoutException e) {
-			throw new OperationTimeoutException(
-				"Timeout waiting for bulkvalues", e);
-		}
-	}
-
-	/**
-	 * Get the values for multiple keys from the cache.
-	 *
-	 * @param keys the keys
-	 * @return a map of the values (for each value that exists)
-	 * @throws OperationTimeoutException if the global operation timeout is
-	 *		   exceeded
-	 * @throws IllegalStateException in the rare circumstance where queue
-	 *         is too full to accept any more requests
-	 */
-	public Map<String, Object> getBulk(Collection<String> keys) {
-		return getBulk(keys, transcoder);
-	}
-
-	/**
-	 * Get the values for multiple keys from the cache.
-	 *
-	 * @param <T>
-	 * @param tc the transcoder to serialize and unserialize value
-	 * @param keys the keys
-	 * @return a map of the values (for each value that exists)
-	 * @throws OperationTimeoutException if the global operation timeout is
-	 *		   exceeded
-	 * @throws IllegalStateException in the rare circumstance where queue
-	 *         is too full to accept any more requests
-	 */
-	public <T> Map<String, T> getBulk(Transcoder<T> tc, String... keys) {
-		return getBulk(Arrays.asList(keys), tc);
-	}
-
-	/**
-	 * Get the values for multiple keys from the cache.
-	 *
-	 * @param keys the keys
-	 * @return a map of the values (for each value that exists)
-	 * @throws OperationTimeoutException if the global operation timeout is
-	 *		   exceeded
-	 * @throws IllegalStateException in the rare circumstance where queue
-	 *         is too full to accept any more requests
-	 */
-	public Map<String, Object> getBulk(String... keys) {
-		return getBulk(Arrays.asList(keys), transcoder);
-	}
-
-	/**
-	 * Get the versions of all of the connected memcacheds.
-	 *
-	 * @return a Map of SocketAddress to String for connected servers
-	 * @throws IllegalStateException in the rare circumstance where queue
-	 *         is too full to accept any more requests
-	 */
-	public Map<SocketAddress, String> getVersions() {
-		final Map<SocketAddress, String>rv=
-			new ConcurrentHashMap<SocketAddress, String>();
-
-		CountDownLatch blatch = broadcastOp(new BroadcastOpFactory(){
-			public Operation newOp(final MemcachedNode n,
-					final CountDownLatch latch) {
-				final SocketAddress sa=n.getSocketAddress();
-				return opFact.version(
-						new OperationCallback() {
-							public void receivedStatus(OperationStatus s) {
-								rv.put(sa, s.getMessage());
-							}
-							public void complete() {
-								latch.countDown();
-							}
-						});
-			}});
-		try {
-			blatch.await(operationTimeout, TimeUnit.MILLISECONDS);
-		} catch (InterruptedException e) {
-			throw new RuntimeException("Interrupted waiting for versions", e);
-		}
-		return rv;
-	}
-
-	/**
-	 * Get all of the stats from all of the connections.
-	 *
-	 * @return a Map of a Map of stats replies by SocketAddress
-	 * @throws IllegalStateException in the rare circumstance where queue
-	 *         is too full to accept any more requests
-	 */
-	public Map<SocketAddress, Map<String, String>> getStats() {
-		return getStats(null);
-	}
-
-	/**
-	 * Get a set of stats from all connections.
-	 *
-	 * @param arg which stats to get
-	 * @return a Map of the server SocketAddress to a map of String stat
-	 *		   keys to String stat values.
-	 * @throws IllegalStateException in the rare circumstance where queue
-	 *         is too full to accept any more requests
-	 */
-	public Map<SocketAddress, Map<String, String>> getStats(final String arg) {
-		final Map<SocketAddress, Map<String, String>> rv
-			=new HashMap<SocketAddress, Map<String, String>>();
-
-		CountDownLatch blatch = broadcastOp(new BroadcastOpFactory(){
-			public Operation newOp(final MemcachedNode n,
-				final CountDownLatch latch) {
-				final SocketAddress sa=n.getSocketAddress();
-				rv.put(sa, new HashMap<String, String>());
-				return opFact.stats(arg,
-						new StatsOperation.Callback() {
-					public void gotStat(String name, String val) {
-						rv.get(sa).put(name, val);
-					}
-					@SuppressWarnings("synthetic-access") // getLogger()
-					public void receivedStatus(OperationStatus status) {
-						if(!status.isSuccess()) {
-							getLogger().warn("Unsuccessful stat fetch:	%s",
-									status);
-						}
-					}
-					public void complete() {
-						latch.countDown();
-					}});
-			}});
-		try {
-			blatch.await(operationTimeout, TimeUnit.MILLISECONDS);
-		} catch (InterruptedException e) {
-			throw new RuntimeException("Interrupted waiting for stats", e);
-		}
-		return rv;
-	}
-
-	private long mutate(Mutator m, String key, int by, long def, int exp) {
-		final AtomicLong rv=new AtomicLong();
-		final CountDownLatch latch=new CountDownLatch(1);
-		addOp(key, opFact.mutate(m, key, by, def, exp, new OperationCallback() {
-					public void receivedStatus(OperationStatus s) {
-						// XXX:  Potential abstraction leak.
-						// The handling of incr/decr in the binary protocol
-						// Allows us to avoid string processing.
-						rv.set(new Long(s.isSuccess()?s.getMessage():"-1"));
-					}
-					public void complete() {
-						latch.countDown();
-					}}));
-		try {
-			if (!latch.await(operationTimeout, TimeUnit.MILLISECONDS)) {
-				throw new OperationTimeoutException(
-					"Mutate operation timed out, unable to modify counter ["
-						+ key + "]");
-			}
-		} catch (InterruptedException e) {
-			throw new RuntimeException("Interrupted", e);
-		}
-		getLogger().debug("Mutation returned %s", rv);
-		return rv.get();
-	}
-
-	/**
-	 * Getl with a single key. By default the maximum allowed timeout is 30
-	 * seconds. Timeouts greater than this will be set to 30 seconds.
-	 *
-	 * @param key the key to get and lock
-	 * @param exp the amount of time the lock should be valid for in seconds.
-	 * @param tc the transcoder to serialize and unserialize value
-	 * @return the result from the cache (null if there is none)
-	 * @throws OperationTimeoutException if the global operation timeout is
-	 *		   exceeded
-	 * @throws IllegalStateException in the rare circumstance where queue
-	 *         is too full to accept any more requests
-	 */
-	public <T> CASValue<T> getAndLock(String key, int exp, Transcoder<T> tc) {
-		try {
-			return asyncGetAndLock(key, exp, tc).get(
-					operationTimeout, TimeUnit.MILLISECONDS);
-		} catch (InterruptedException e) {
-			throw new RuntimeException("Interrupted waiting for value", e);
-		} catch (ExecutionException e) {
-			throw new RuntimeException("Exception waiting for value", e);
-		} catch (TimeoutException e) {
-			throw new OperationTimeoutException("Timeout waiting for value", e);
-		}
-	}
-
-	/**
-	 * Get and lock with a single key and decode using the default transcoder.
-	 * By default the maximum allowed timeout is 30 seconds. Timeouts greater
-	 * than this will be set to 30 seconds.
-	 * @param key the key to get and lock
-	 * @param exp the amount of time the lock should be valid for in seconds.
-	 * @return the result from the cache (null if there is none)
-	 * @throws OperationTimeoutException if the global operation timeout is
-	 *		   exceeded
-	 * @throws IllegalStateException in the rare circumstance where queue
-	 *         is too full to accept any more requests
-	 */
-	public CASValue<Object> getAndLock(String key, int exp) {
-		return getAndLock(key, exp, transcoder);
-	}
-
-	/**
-	 * Increment the given key by the given amount.
-	 *
-	 * Due to the way the memcached server operates on items, incremented
-	 * and decremented items will be returned as Strings with any
-	 * operations that return a value.
-	 *
-	 * @param key the key
-	 * @param by the amount to increment
-	 * @return the new value (-1 if the key doesn't exist)
-	 * @throws OperationTimeoutException if the global operation timeout is
-	 *		   exceeded
-	 * @throws IllegalStateException in the rare circumstance where queue
-	 *         is too full to accept any more requests
-	 */
-	public long incr(String key, int by) {
-		return mutate(Mutator.incr, key, by, 0, -1);
-	}
-
-	/**
-	 * Decrement the given key by the given value.
-	 *
-	 * Due to the way the memcached server operates on items, incremented
-	 * and decremented items will be returned as Strings with any
-	 * operations that return a value.
-	 *
-	 * @param key the key
-	 * @param by the value
-	 * @return the new value (-1 if the key doesn't exist)
-	 * @throws OperationTimeoutException if the global operation timeout is
-	 *		   exceeded
-	 * @throws IllegalStateException in the rare circumstance where queue
-	 *         is too full to accept any more requests
-	 */
-	public long decr(String key, int by) {
-		return mutate(Mutator.decr, key, by, 0, -1);
-	}
-
-	/**
-	 * Increment the given counter, returning the new value.
-	 *
-	 * Due to the way the memcached server operates on items, incremented
-	 * and decremented items will be returned as Strings with any
-	 * operations that return a value.
-	 *
-	 * @param key the key
-	 * @param by the amount to increment
-	 * @param def the default value (if the counter does not exist)
-	 * @param exp the expiration of this object
-	 * @return the new value, or -1 if we were unable to increment or add
-	 * @throws OperationTimeoutException if the global operation timeout is
-	 *		   exceeded
-	 * @throws IllegalStateException in the rare circumstance where queue
-	 *         is too full to accept any more requests
-	 */
-	public long incr(String key, int by, long def, int exp) {
-		return mutateWithDefault(Mutator.incr, key, by, def, exp);
-	}
-
-	/**
-	 * Decrement the given counter, returning the new value.
-	 *
-	 * Due to the way the memcached server operates on items, incremented
-	 * and decremented items will be returned as Strings with any
-	 * operations that return a value.
-	 *
-	 * @param key the key
-	 * @param by the amount to decrement
-	 * @param def the default value (if the counter does not exist)
-	 * @param exp the expiration of this object
-	 * @return the new value, or -1 if we were unable to decrement or add
-	 * @throws OperationTimeoutException if the global operation timeout is
-	 *		   exceeded
-	 * @throws IllegalStateException in the rare circumstance where queue
-	 *         is too full to accept any more requests
-	 */
-	public long decr(String key, int by, long def, int exp) {
-		return mutateWithDefault(Mutator.decr, key, by, def, exp);
-	}
-
-
-	private long mutateWithDefault(Mutator t, String key,
-			int by, long def, int exp) {
-		long rv=mutate(t, key, by, def, exp);
-		// The ascii protocol doesn't support defaults, so I added them
-		// manually here.
-		if(rv == -1) {
-			Future<Boolean> f=asyncStore(StoreType.add,
-					key, exp, String.valueOf(def));
-			try {
-				if(f.get(operationTimeout, TimeUnit.MILLISECONDS)) {
-					rv=def;
-				} else {
-					rv=mutate(t, key, by, 0, exp);
-					assert rv != -1 : "Failed to mutate or init value";
-				}
-			} catch (InterruptedException e) {
-				throw new RuntimeException("Interrupted waiting for store", e);
-			} catch (ExecutionException e) {
-				throw new RuntimeException("Failed waiting for store", e);
-			} catch (TimeoutException e) {
-				throw new OperationTimeoutException(
-					"Timeout waiting to mutate or init value", e);
-			}
-		}
-		return rv;
-	}
-
-	private OperationFuture<Long> asyncMutate(Mutator m, String key, int by, long def,
-			int exp) {
-		final CountDownLatch latch = new CountDownLatch(1);
-		final OperationFuture<Long> rv = new OperationFuture<Long>(key,
-				latch, operationTimeout);
-		Operation op = addOp(key, opFact.mutate(m, key, by, def, exp,
-				new OperationCallback() {
-			public void receivedStatus(OperationStatus s) {
-				rv.set(new Long(s.isSuccess() ? s.getMessage() : "-1"), s);
-			}
-			public void complete() {
-				latch.countDown();
-			}
-		}));
-		rv.setOperation(op);
-		return rv;
-	}
-
-	/**
-	 * Asychronous increment.
-	 *
-	 * @param key key to increment
-	 * @param by the amount to increment the value by
-	 * @return a future with the incremented value, or -1 if the
-	 *		   increment failed.
-	 * @throws IllegalStateException in the rare circumstance where queue
-	 *         is too full to accept any more requests
-	 */
-	public OperationFuture<Long> asyncIncr(String key, int by) {
-		return asyncMutate(Mutator.incr, key, by, 0, -1);
-	}
-
-	/**
-	 * Asynchronous decrement.
-	 *
-	 * @param key key to increment
-	 * @param by the amount to increment the value by
-	 * @return a future with the decremented value, or -1 if the
-	 *		   increment failed.
-	 * @throws IllegalStateException in the rare circumstance where queue
-	 *         is too full to accept any more requests
-	 */
-	public OperationFuture<Long> asyncDecr(String key, int by) {
-		return asyncMutate(Mutator.decr, key, by, 0, -1);
-	}
-
-	/**
-	 * Increment the given counter, returning the new value.
-	 *
-	 * @param key the key
-	 * @param by the amount to increment
-	 * @param def the default value (if the counter does not exist)
-	 * @return the new value, or -1 if we were unable to increment or add
-	 * @throws OperationTimeoutException if the global operation timeout is
-	 *		   exceeded
-	 * @throws IllegalStateException in the rare circumstance where queue
-	 *         is too full to accept any more requests
-	 */
-	public long incr(String key, int by, long def) {
-		return mutateWithDefault(Mutator.incr, key, by, def, 0);
-	}
-
-	/**
-	 * Decrement the given counter, returning the new value.
-	 *
-	 * @param key the key
-	 * @param by the amount to decrement
-	 * @param def the default value (if the counter does not exist)
-	 * @return the new value, or -1 if we were unable to decrement or add
-	 * @throws OperationTimeoutException if the global operation timeout is
-	 *		   exceeded
-	 * @throws IllegalStateException in the rare circumstance where queue
-	 *         is too full to accept any more requests
-	 */
-	public long decr(String key, int by, long def) {
-		return mutateWithDefault(Mutator.decr, key, by, def, 0);
-	}
-
-	/**
-	 * Delete the given key from the cache.
-	 *
-	 * <p>
-	 * The hold argument specifies the amount of time in seconds (or Unix time
-	 * until which) the client wishes the server to refuse "add" and "replace"
-	 * commands with this key. For this amount of item, the item is put into a
-	 * delete queue, which means that it won't possible to retrieve it by the
-	 * "get" command, but "add" and "replace" command with this key will also
-	 * fail (the "set" command will succeed, however). After the time passes,
-	 * the item is finally deleted from server memory.
-	 * </p>
-	 *
-	 * @param key the key to delete
-	 * @param hold how long the key should be unavailable to add commands
-	 *
-	 * @return whether or not the operation was performed
-	 * @deprecated Hold values are no longer honored.
-	 */
-	@Deprecated
-	public OperationFuture<Boolean> delete(String key, int hold) {
-		return delete(key);
-	}
-
-	/**
-	 * Delete the given key from the cache.
-	 *
-	 * @param key the key to delete
-	 * @return whether or not the operation was performed
-	 * @throws IllegalStateException in the rare circumstance where queue
-	 *         is too full to accept any more requests
-	 */
-	public OperationFuture<Boolean> delete(String key) {
-		final CountDownLatch latch=new CountDownLatch(1);
-		final OperationFuture<Boolean> rv=new OperationFuture<Boolean>(key, latch,
-			operationTimeout);
-		DeleteOperation op=opFact.delete(key,
-				new OperationCallback() {
-					public void receivedStatus(OperationStatus s) {
-						rv.set(s.isSuccess(), s);
-					}
-					public void complete() {
-						latch.countDown();
-					}});
-		rv.setOperation(op);
-		addOp(key, op);
-		return rv;
-	}
-
-	/**
-	 * Flush all caches from all servers with a delay of application.
-	 * @param delay the period of time to delay, in seconds
-	 * @return whether or not the operation was accepted
-	 * @throws IllegalStateException in the rare circumstance where queue
-	 *         is too full to accept any more requests
-	 */
-	public OperationFuture<Boolean> flush(final int delay) {
-		final AtomicReference<Boolean> flushResult=
-			new AtomicReference<Boolean>(null);
-		final ConcurrentLinkedQueue<Operation> ops=
-			new ConcurrentLinkedQueue<Operation>();
-		CountDownLatch blatch = broadcastOp(new BroadcastOpFactory(){
-			public Operation newOp(final MemcachedNode n,
-					final CountDownLatch latch) {
-				Operation op=opFact.flush(delay, new OperationCallback(){
-					public void receivedStatus(OperationStatus s) {
-						flushResult.set(s.isSuccess());
-					}
-					public void complete() {
-						latch.countDown();
-					}});
-				ops.add(op);
-				return op;
-			}});
-
-		return new OperationFuture<Boolean>(null, blatch, flushResult,
-				operationTimeout) {
-			@Override
-			public boolean cancel(boolean ign) {
-				boolean rv=false;
-				for(Operation op : ops) {
-					op.cancel();
-					rv |= op.getState() == OperationState.WRITE_QUEUED;
-				}
-				return rv;
-			}
-			@Override
-			public Boolean get(long duration, TimeUnit units) throws InterruptedException,
-				TimeoutException, ExecutionException {
-				status = new OperationStatus(true, "OK");
-				return super.get(duration, units);
-			}
-			@Override
-			public boolean isCancelled() {
-				boolean rv=false;
-				for(Operation op : ops) {
-					rv |= op.isCancelled();
-				}
-				return rv;
-			}
-			@Override
-			public boolean isDone() {
-				boolean rv=true;
-				for(Operation op : ops) {
-					rv &= op.getState() == OperationState.COMPLETE;
-				}
-				return rv || isCancelled();
-			}
-		};
-	}
-
-	/**
-	 * Flush all caches from all servers immediately.
-	 * @return whether or not the operation was performed
-	 * @throws IllegalStateException in the rare circumstance where queue
-	 *         is too full to accept any more requests
-	 */
-	public OperationFuture<Boolean> flush() {
-		return flush(-1);
-	}
-
-	public Set<String> listSaslMechanisms() {
-		final ConcurrentMap<String, String> rv
-			= new ConcurrentHashMap<String, String>();
-
-		CountDownLatch blatch = broadcastOp(new BroadcastOpFactory() {
-			public Operation newOp(MemcachedNode n,
-					final CountDownLatch latch) {
-				return opFact.saslMechs(new OperationCallback() {
-					public void receivedStatus(OperationStatus status) {
-						for(String s : status.getMessage().split(" ")) {
-							rv.put(s, s);
-						}
-					}
-					public void complete() {
-						latch.countDown();
-					}
-				});
-			}
-		});
-
-		try {
-			blatch.await();
-		} catch(InterruptedException e) {
-			Thread.currentThread().interrupt();
-		}
-
-		return rv.keySet();
-	}
-
-	private void logRunException(Exception e) {
-		if(shuttingDown) {
-			// There are a couple types of errors that occur during the
-			// shutdown sequence that are considered OK.  Log at debug.
-			getLogger().debug("Exception occurred during shutdown", e);
-		} else {
-			getLogger().warn("Problem handling memcached IO", e);
-		}
-	}
-
-	/**
-	 * Infinitely loop processing IO.
-	 */
-	@Override
-	public void run() {
-		while(running) {
-            if (!reconfiguring) {
-                try {
-                    conn.handleIO();
-                } catch (IOException e) {
-                    logRunException(e);
-                } catch (CancelledKeyException e) {
-                    logRunException(e);
-                } catch (ClosedSelectorException e) {
-                    logRunException(e);
-                } catch (IllegalStateException e) {
-                    logRunException(e);
-                }
-			}
-		}
-		getLogger().info("Shut down memcached client");
-	}
-
-	/**
-	 * Shut down immediately.
-	 */
-	public void shutdown() {
-		shutdown(-1, TimeUnit.MILLISECONDS);
-	}
-
-	/**
-	 * Shut down this client gracefully.
-	 *
-	 * @param timeout the amount of time time for shutdown
-	 * @param unit the TimeUnit for the timeout
-	 * @return result of the shutdown request
-	 */
-	public boolean shutdown(long timeout, TimeUnit unit) {
-		// Guard against double shutdowns (bug 8).
-		if(shuttingDown) {
-			getLogger().info("Suppressing duplicate attempt to shut down");
-			return false;
-		}
-		shuttingDown=true;
-		String baseName=getName();
-		setName(baseName + " - SHUTTING DOWN");
-		boolean rv=false;
-		try {
-			// Conditionally wait
-			if(timeout > 0) {
-				setName(baseName + " - SHUTTING DOWN (waiting)");
-				rv=waitForQueues(timeout, unit);
-			}
-		} finally {
-			// But always begin the shutdown sequence
-			try {
-				setName(baseName + " - SHUTTING DOWN (telling client)");
-				running=false;
-				conn.shutdown();
-				setName(baseName + " - SHUTTING DOWN (informed client)");
-				tcService.shutdown();
-                if (configurationProvider != null) {
-                    configurationProvider.shutdown();
-                }
-			} catch (IOException e) {
-				getLogger().warn("exception while shutting down configuration provider", e);
-			}
-		}
-		return rv;
-	}
-
-	/**
-	 * Wait for the queues to die down.
-	 *
-	 * @param timeout the amount of time time for shutdown
-	 * @param unit the TimeUnit for the timeout
-	 * @return result of the request for the wait
-	 * @throws IllegalStateException in the rare circumstance where queue
-	 *         is too full to accept any more requests
-	 */
-	public boolean waitForQueues(long timeout, TimeUnit unit) {
-		CountDownLatch blatch = broadcastOp(new BroadcastOpFactory(){
-			public Operation newOp(final MemcachedNode n,
-					final CountDownLatch latch) {
-				return opFact.noop(
-						new OperationCallback() {
-							public void complete() {
-								latch.countDown();
-							}
-							public void receivedStatus(OperationStatus s) {
-								// Nothing special when receiving status, only
-								// necessary to complete the interface
-							}
-						});
-			}}, conn.getLocator().getAll(), false);
-		try {
-			// XXX:  Perhaps IllegalStateException should be caught here
-			// and the check retried.
-			return blatch.await(timeout, unit);
-		} catch (InterruptedException e) {
-			throw new RuntimeException("Interrupted waiting for queues", e);
-		}
-	}
-
-	/**
-	 * Add a connection observer.
-	 *
-	 * If connections are already established, your observer will be called
-	 * with the address and -1.
-	 *
-	 * @param obs the ConnectionObserver you wish to add
-	 * @return true if the observer was added.
-	 */
-	public boolean addObserver(ConnectionObserver obs) {
-		boolean rv = conn.addObserver(obs);
-		if(rv) {
-			for(MemcachedNode node : conn.getLocator().getAll()) {
-				if(node.isActive()) {
-					obs.connectionEstablished(node.getSocketAddress(), -1);
-				}
-			}
-		}
-		return rv;
-	}
-
-	/**
-	 * Remove a connection observer.
-	 *
-	 * @param obs the ConnectionObserver you wish to add
-	 * @return true if the observer existed, but no longer does
-	 */
-	public boolean removeObserver(ConnectionObserver obs) {
-		return conn.removeObserver(obs);
-	}
-
-	public void connectionEstablished(SocketAddress sa, int reconnectCount) {
-		if(authDescriptor != null) {
-                    if (authDescriptor.authThresholdReached()) {
-                        this.shutdown();
-                    }
-			authMonitor.authConnection(conn, opFact, authDescriptor, findNode(sa));
-		}
-	}
-
-	private MemcachedNode findNode(SocketAddress sa) {
-		MemcachedNode node = null;
-		for(MemcachedNode n : conn.getLocator().getAll()) {
-			if(n.getSocketAddress().equals(sa)) {
-				node = n;
-			}
-		}
-		assert node != null : "Couldn't find node connected to " + sa;
-		return node;
-	}
-
-	public void connectionLost(SocketAddress sa) {
-		// Don't care.
-	}
-
-	@Override
-	public String toString() {
-		return connFactory.toString();
-	}
->>>>>>> bb1dc926
+
+  @Override
+  public String toString() {
+    return connFactory.toString();
+  }
 }