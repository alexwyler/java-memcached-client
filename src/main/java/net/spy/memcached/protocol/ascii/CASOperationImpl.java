/**
 * Copyright (C) 2006-2009 Dustin Sallings
 *
 * Permission is hereby granted, free of charge, to any person obtaining a copy
 * of this software and associated documentation files (the "Software"), to deal
 * in the Software without restriction, including without limitation the rights
 * to use, copy, modify, merge, publish, distribute, sublicense, and/or sell
 * copies of the Software, and to permit persons to whom the Software is
 * furnished to do so, subject to the following conditions:
 *
 * The above copyright notice and this permission notice shall be included in
 * all copies or substantial portions of the Software.
 *
 * THE SOFTWARE IS PROVIDED "AS IS", WITHOUT WARRANTY OF ANY KIND, EXPRESS OR
 * IMPLIED, INCLUDING BUT NOT LIMITED TO THE WARRANTIES OF MERCHANTABILITY,
 * FITNESS FOR A PARTICULAR PURPOSE AND NONINFRINGEMENT. IN NO EVENT SHALL THE
 * AUTHORS OR COPYRIGHT HOLDERS BE LIABLE FOR ANY CLAIM, DAMAGES OR OTHER
 * LIABILITY, WHETHER IN AN ACTION OF CONTRACT, TORT OR OTHERWISE, ARISING
 * FROM, OUT OF OR IN CONNECTION WITH THE SOFTWARE OR THE USE OR OTHER DEALING
 * IN THE SOFTWARE.
 */

package net.spy.memcached.protocol.ascii;

import java.nio.ByteBuffer;
import java.util.Collection;
import java.util.Collections;

import net.spy.memcached.CASResponse;
import net.spy.memcached.KeyUtil;
import net.spy.memcached.ops.CASOperation;
import net.spy.memcached.ops.CASOperationStatus;
import net.spy.memcached.ops.OperationCallback;
import net.spy.memcached.ops.OperationState;
import net.spy.memcached.ops.OperationStatus;
import net.spy.memcached.ops.StoreType;

class CASOperationImpl extends OperationImpl implements CASOperation {

<<<<<<< HEAD
  // Overhead storage stuff to make sure the buffer pushes out far enough.
  // This is "cas" + length(flags) + length(length(data)) + length(cas id)
  // + spaces
  private static final int OVERHEAD = 64;

  private static final OperationStatus STORED = new CASOperationStatus(true,
      "STORED", CASResponse.OK);
  private static final OperationStatus NOT_FOUND = new CASOperationStatus(
      false, "NOT_FOUND", CASResponse.NOT_FOUND);
  private static final OperationStatus EXISTS = new CASOperationStatus(false,
      "EXISTS", CASResponse.EXISTS);

  private final String key;
  private final long casValue;
  private final int flags;
  private final int exp;
  private final byte[] data;

  public CASOperationImpl(String k, long c, int f, int e, byte[] d,
      OperationCallback cb) {
    super(cb);
    key = k;
    casValue = c;
    flags = f;
    exp = e;
    data = d;
  }

  @Override
  public void handleLine(String line) {
    assert getState() == OperationState.READING : "Read ``" + line
        + "'' when in " + getState() + " state";
    getCallback().receivedStatus(matchStatus(line, STORED, NOT_FOUND, EXISTS));
    transitionState(OperationState.COMPLETE);
  }

  @Override
  public void initialize() {
    ByteBuffer bb = ByteBuffer.allocate(data.length
        + KeyUtil.getKeyBytes(key).length + OVERHEAD);
    setArguments(bb, "cas", key, flags, exp, data.length, casValue);
    assert bb.remaining() >= data.length + 2 : "Not enough room in buffer,"
        + " need another " + (2 + data.length - bb.remaining());
    bb.put(data);
    bb.put(CRLF);
    bb.flip();
    setBuffer(bb);
  }

  @Override
  protected void wasCancelled() {
    // XXX: Replace this comment with why I did this
    getCallback().receivedStatus(CANCELLED);
  }

  public Collection<String> getKeys() {
    return Collections.singleton(key);
  }

  public byte[] getBytes() {
    return data;
  }

  public long getCasValue() {
    return casValue;
  }

  public int getExpiration() {
    return exp;
  }

  public int getFlags() {
    return flags;
  }

  public StoreType getStoreType() {
    return StoreType.set;
  }
=======
	// Overhead storage stuff to make sure the buffer pushes out far enough.
	// This is "cas" + length(flags) + length(length(data)) + length(cas id)
	// + spaces
	private static final int OVERHEAD = 64;

	private static final OperationStatus STORED=
		new CASOperationStatus(true, "STORED", CASResponse.OK);
	private static final OperationStatus NOT_FOUND=
		new CASOperationStatus(false, "NOT_FOUND", CASResponse.NOT_FOUND);
	private static final OperationStatus EXISTS=
		new CASOperationStatus(false, "EXISTS", CASResponse.EXISTS);

	private final String key;
	private final long casValue;
	private final int flags;
	private final int exp;
	private final byte[] data;

	public CASOperationImpl(String k, long c, int f, int e,
			byte[] d, OperationCallback cb) {
		super(cb);
		key=k;
		casValue=c;
		flags=f;
		exp=e;
		data=d;
	}

	@Override
	public void handleLine(String line) {
		assert getState() == OperationState.READING
			: "Read ``" + line + "'' when in " + getState() + " state";
		getCallback().receivedStatus(matchStatus(line,
			STORED, NOT_FOUND, EXISTS));
		transitionState(OperationState.COMPLETE);
	}

	@Override
	public void initialize() {
		ByteBuffer bb=ByteBuffer.allocate(data.length
				+ KeyUtil.getKeyBytes(key).length + OVERHEAD);
		setArguments(bb, "cas", key, flags, exp, data.length, casValue);
		assert bb.remaining() >= data.length + 2
			: "Not enough room in buffer, need another "
				+ (2 + data.length - bb.remaining());
		bb.put(data);
		bb.put(CRLF);
		bb.flip();
		setBuffer(bb);
	}

	@Override
	protected void wasCancelled() {
		// XXX:  Replace this comment with why I did this
		getCallback().receivedStatus(CANCELLED);
	}

	public Collection<String> getKeys() {
		return Collections.singleton(key);
	}

	public byte[] getData() {
		return data;
	}

	public long getCasValue() {
		return casValue;
	}

	public int getExpiration() {
		return exp;
	}

	public int getFlags() {
		return flags;
	}

	public StoreType getStoreType() {
		return StoreType.set;
	}

	@Override
	public String toString() {
		return "Cmd: cas Key: " + key + " Cas Value: " + casValue + " Flags: "
			+ flags + " Exp: " + exp + " Data Length: " + data.length;
	}
>>>>>>> bb1dc926
}<|MERGE_RESOLUTION|>--- conflicted
+++ resolved
@@ -37,7 +37,6 @@
 
 class CASOperationImpl extends OperationImpl implements CASOperation {
 
-<<<<<<< HEAD
   // Overhead storage stuff to make sure the buffer pushes out far enough.
   // This is "cas" + length(flags) + length(length(data)) + length(cas id)
   // + spaces
@@ -97,7 +96,7 @@
     return Collections.singleton(key);
   }
 
-  public byte[] getBytes() {
+  public byte[] getData() {
     return data;
   }
 
@@ -116,92 +115,10 @@
   public StoreType getStoreType() {
     return StoreType.set;
   }
-=======
-	// Overhead storage stuff to make sure the buffer pushes out far enough.
-	// This is "cas" + length(flags) + length(length(data)) + length(cas id)
-	// + spaces
-	private static final int OVERHEAD = 64;
 
-	private static final OperationStatus STORED=
-		new CASOperationStatus(true, "STORED", CASResponse.OK);
-	private static final OperationStatus NOT_FOUND=
-		new CASOperationStatus(false, "NOT_FOUND", CASResponse.NOT_FOUND);
-	private static final OperationStatus EXISTS=
-		new CASOperationStatus(false, "EXISTS", CASResponse.EXISTS);
-
-	private final String key;
-	private final long casValue;
-	private final int flags;
-	private final int exp;
-	private final byte[] data;
-
-	public CASOperationImpl(String k, long c, int f, int e,
-			byte[] d, OperationCallback cb) {
-		super(cb);
-		key=k;
-		casValue=c;
-		flags=f;
-		exp=e;
-		data=d;
-	}
-
-	@Override
-	public void handleLine(String line) {
-		assert getState() == OperationState.READING
-			: "Read ``" + line + "'' when in " + getState() + " state";
-		getCallback().receivedStatus(matchStatus(line,
-			STORED, NOT_FOUND, EXISTS));
-		transitionState(OperationState.COMPLETE);
-	}
-
-	@Override
-	public void initialize() {
-		ByteBuffer bb=ByteBuffer.allocate(data.length
-				+ KeyUtil.getKeyBytes(key).length + OVERHEAD);
-		setArguments(bb, "cas", key, flags, exp, data.length, casValue);
-		assert bb.remaining() >= data.length + 2
-			: "Not enough room in buffer, need another "
-				+ (2 + data.length - bb.remaining());
-		bb.put(data);
-		bb.put(CRLF);
-		bb.flip();
-		setBuffer(bb);
-	}
-
-	@Override
-	protected void wasCancelled() {
-		// XXX:  Replace this comment with why I did this
-		getCallback().receivedStatus(CANCELLED);
-	}
-
-	public Collection<String> getKeys() {
-		return Collections.singleton(key);
-	}
-
-	public byte[] getData() {
-		return data;
-	}
-
-	public long getCasValue() {
-		return casValue;
-	}
-
-	public int getExpiration() {
-		return exp;
-	}
-
-	public int getFlags() {
-		return flags;
-	}
-
-	public StoreType getStoreType() {
-		return StoreType.set;
-	}
-
-	@Override
-	public String toString() {
-		return "Cmd: cas Key: " + key + " Cas Value: " + casValue + " Flags: "
-			+ flags + " Exp: " + exp + " Data Length: " + data.length;
-	}
->>>>>>> bb1dc926
+  @Override
+  public String toString() {
+    return "Cmd: cas Key: " + key + " Cas Value: " + casValue + " Flags: "
+      + flags + " Exp: " + exp + " Data Length: " + data.length;
+  }
 }