--- conflicted
+++ resolved
@@ -33,7 +33,6 @@
 /**
  * Operation to request the version of a memcached server.
  */
-<<<<<<< HEAD
 final class VersionOperationImpl extends OperationImpl implements
     VersionOperation, NoopOperation {
 
@@ -55,32 +54,9 @@
   public void initialize() {
     setBuffer(ByteBuffer.wrap(REQUEST));
   }
-=======
-final class VersionOperationImpl extends OperationImpl
-	implements VersionOperation, NoopOperation {
 
-	private static final byte[] REQUEST="version\r\n".getBytes();
-
-	public VersionOperationImpl(OperationCallback c) {
-		super(c);
-	}
-
-	@Override
-	public void handleLine(String line) {
-		assert line.startsWith("VERSION ");
-		getCallback().receivedStatus(
-				new OperationStatus(true, line.substring("VERSION ".length())));
-		transitionState(OperationState.COMPLETE);
-	}
-
-	@Override
-	public void initialize() {
-		setBuffer(ByteBuffer.wrap(REQUEST));
-	}
-
-	@Override
-	public String toString() {
-		return "Cmd: version";
-	}
->>>>>>> bb1dc926
+  @Override
+  public String toString() {
+    return "Cmd: version";
+  }
 }