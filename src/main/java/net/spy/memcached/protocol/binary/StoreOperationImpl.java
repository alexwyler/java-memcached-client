--- conflicted
+++ resolved
@@ -28,17 +28,16 @@
 import net.spy.memcached.ops.StoreOperation;
 import net.spy.memcached.ops.StoreType;
 
-<<<<<<< HEAD
 class StoreOperationImpl extends SingleKeyOperationImpl implements
     StoreOperation, CASOperation {
 
-  private static final int SET = 0x01;
-  private static final int ADD = 0x02;
-  private static final int REPLACE = 0x03;
+  private static final byte SET = 0x01;
+  private static final byte ADD = 0x02;
+  private static final byte REPLACE = 0x03;
 
-  static final int SETQ = 0x11;
-  static final int ADDQ = 0x12;
-  static final int REPLACEQ = 0x13;
+  static final byte SETQ = 0x11;
+  static final byte ADDQ = 0x12;
+  static final byte REPLACEQ = 0x13;
 
   // 4-byte flags, 4-byte expiration
   static final int EXTRA_LEN = 8;
@@ -49,8 +48,8 @@
   private final long cas;
   private final byte[] data;
 
-  private static int cmdMap(StoreType t) {
-    int rv;
+  private static byte cmdMap(StoreType t) {
+    byte rv;
     switch (t) {
     case set:
       rv = SET;
@@ -62,10 +61,10 @@
       rv = REPLACE;
       break;
     default:
-      rv = -1;
+      rv = DUMMY_OPCODE;
     }
     // Check fall-through.
-    assert rv != -1 : "Unhandled store type:  " + t;
+    assert rv != DUMMY_OPCODE : "Unhandled store type:  " + t;
     return rv;
   }
 
@@ -109,78 +108,4 @@
     return super.toString() + " Cas: " + cas + " Exp: " + exp + " Flags: "
       + flags + " Data Length: " + data.length;
   }
-=======
-class StoreOperationImpl extends SingleKeyOperationImpl
-	implements StoreOperation, CASOperation {
-
-	private static final byte SET=0x01;
-	private static final byte ADD=0x02;
-	private static final byte REPLACE=0x03;
-
-	static final byte SETQ=0x11;
-	static final byte ADDQ=0x12;
-	static final byte REPLACEQ=0x13;
-
-	// 4-byte flags, 4-byte expiration
-	static final int EXTRA_LEN = 8;
-
-	private final StoreType storeType;
-	private final int flags;
-	private final int exp;
-	private final long cas;
-	private final byte[] data;
-
-	private static byte cmdMap(StoreType t) {
-		byte rv=DUMMY_OPCODE;
-		switch(t) {
-			case set: rv=SET; break;
-			case add: rv=ADD; break;
-			case replace: rv=REPLACE; break;
-		}
-		// Check fall-through.
-		assert rv != DUMMY_OPCODE : "Unhandled store type:  " + t;
-		return rv;
-	}
-
-	public StoreOperationImpl(StoreType t, String k, int f, int e,
-			byte[] d, long c, OperationCallback cb) {
-		super(cmdMap(t), generateOpaque(), k, cb);
-		flags=f;
-		exp=e;
-		data=d;
-		cas=c;
-		storeType=t;
-	}
-
-	@Override
-	public void initialize() {
-		prepareBuffer(key, cas, data, flags, exp);
-	}
-
-	public long getCasValue() {
-		return cas;
-	}
-
-	public int getExpiration() {
-		return exp;
-	}
-
-	public int getFlags() {
-		return flags;
-	}
-
-	public byte[] getData() {
-		return data;
-	}
-
-	public StoreType getStoreType() {
-		return storeType;
-	}
-
-	@Override
-	public String toString() {
-		return super.toString() + " Cas: " + cas + " Exp: " + exp + " Flags: "
-			+ flags + " Data Length: " + data.length;
-	}
->>>>>>> 1445b53e
 }