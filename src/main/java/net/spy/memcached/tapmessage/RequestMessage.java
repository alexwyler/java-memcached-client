--- conflicted
+++ resolved
@@ -31,28 +31,25 @@
  * A tap request message that is used to start tap streams, perform sasl
  * authentication, and maintain the health of tap streams.
  */
-<<<<<<< HEAD
-public class RequestMessage extends BaseMessage {
-  private static final int NUM_VBUCKETS = 1024;
-  private static final int FLAGS_FIELD_LENGTH = 4;
-  private static final int BACKFILL_DATE_FIELD_LENGTH = 8;
-  private static final int VBUCKET_LIST_FIELD_LENGTH = 2;
-
-  private byte[] name;
-  private byte[] flags;
-  private byte[] backfilldate;
-  private byte[] vbucketlist;
-  private byte[] value;
+public class RequestMessage extends BaseMessage{
+  private boolean hasBackfill;
+  private boolean hasVBucketList;
+  private boolean hasFlags;
+  private List<TapFlag> flagList;
+  private short[] vblist;
+  private String name;
+  private long backfilldate;
 
   /**
    * Create a tap request message. These messages are used to start tap streams.
    */
   public RequestMessage() {
-    flags = new byte[0];
-    name = new byte[0];
-    backfilldate = new byte[0];
-    vbucketlist = new byte[0];
-    value = new byte[0];
+    flagList = new LinkedList<TapFlag>();
+    vblist = new short[0];
+    name = UUID.randomUUID().toString();
+    backfilldate = -1;
+    totalbody += name.length();
+    keylength = (short) name.length();
   }
 
   /**
@@ -62,15 +59,32 @@
    * @param f The flags to use for this tap stream.
    */
   public void setFlags(TapFlag f) {
-    if (flags.length != FLAGS_FIELD_LENGTH) {
-      flags = new byte[FLAGS_FIELD_LENGTH];
+    if (!flagList.contains(f)) {
+      if (!hasFlags) {
+        hasFlags = true;
+        extralength += 4;
+        totalbody += 4;
+      }
+      if (f.equals(TapFlag.BACKFILL)) {
+        hasBackfill = true;
+        totalbody += 8;
+      }
+      if (f.equals(TapFlag.LIST_VBUCKETS)
+        || f.equals(TapFlag.TAKEOVER_VBUCKETS)) {
+        hasVBucketList = true;
+        totalbody += 2;
+      }
+      flagList.add(f);
     }
-    if (!f.hasFlag(getFlags())) {
-      long curFlags = Util.fieldToValue(flags, 0, FLAGS_FIELD_LENGTH);
-      Util.valueToFieldOffest(flags, 0, FLAGS_FIELD_LENGTH, curFlags
-          + f.getFlag());
-      encode();
-    }
+  }
+
+  /**
+   * Returns the flags for this message.
+   *
+   * @return An int value of flags set for this tap message.
+   */
+  public List<TapFlag> getFlags() {
+    return flagList;
   }
 
   /**
@@ -79,21 +93,7 @@
    * @param date - The date to stream keys from. Null to stream all keys.
    */
   public void setBackfill(long date) {
-    backfilldate = new byte[BACKFILL_DATE_FIELD_LENGTH];
-    Util.valueToFieldOffest(backfilldate, 0, BACKFILL_DATE_FIELD_LENGTH, date);
-    encode();
-  }
-
-  /**
-   * Returns the flags for this message.
-   *
-   * @return An int value of flags set for this tap message.
-   */
-  public int getFlags() {
-    if (flags.length != FLAGS_FIELD_LENGTH) {
-      return 0;
-    }
-    return (int) Util.fieldToValue(flags, 0, FLAGS_FIELD_LENGTH);
+    backfilldate = date;
   }
 
   /**
@@ -101,207 +101,62 @@
    *
    * @param vbs - A list of vbuckets.
    */
-  public void setVbucketlist(int[] vbs) {
-    byte[] vblist = new byte[(vbs.length + 1) * VBUCKET_LIST_FIELD_LENGTH];
-    for (int i = 0; i < vbs.length + 1; i++) {
-      if (i == 0) {
-        Util.valueToFieldOffest(vblist, 0, VBUCKET_LIST_FIELD_LENGTH,
-            (long) vbs.length);
-      } else if (vbs[i - 1] < NUM_VBUCKETS && vbs[i - 1] >= 0) {
-        Util.valueToFieldOffest(vblist, (i * VBUCKET_LIST_FIELD_LENGTH),
-            VBUCKET_LIST_FIELD_LENGTH, (long) vbs[i - 1]);
-      } else {
-        getLogger().error("vBucket ignored " + vbs[i - 1]
-            + "is not a valid vBucket number");
-      }
-    }
-    vbucketlist = vblist;
-    encode();
+  public void setVbucketlist(short[] vbs) {
+    int oldSize = (vblist.length + 1) * 2;
+    int newSize = (vbs.length + 1) * 2;
+    totalbody = +newSize - oldSize;
+    vblist = vbs;
   }
 
   /**
-   * Sets a name for this tap stream. If the tap strem fails this name can be
+   * Sets a name for this tap stream. If the tap stream fails this name can be
    * used to try to restart the tap stream from where it last left off.
    *
    * @param s The name for the tap stream.
    */
-  public void setName(String s) {
-    long len = s.length();
-    if (len >= (int) Math.pow(256, (double) (KEY_LENGTH_FIELD_LENGTH))) {
-      throw new IllegalArgumentException("Name too big");
+  public void setName(String n) {
+    if (n.length() > 65535) {
+      throw new IllegalArgumentException("Tap name too long");
     }
-    name = s.getBytes();
-    setKeylength(len);
-    encode();
+    totalbody += n.length() - name.length();
+    keylength = (short) n.length();
+    name = n;
   }
 
   /**
    * Encodes the message into binary.
    */
-  private void encode() {
-    byte[] buffer = new byte[HEADER_LENGTH + name.length + flags.length
-      + vbucketlist.length + backfilldate.length + value.length];
+  @Override
+  public ByteBuffer getBytes() {
+    ByteBuffer bb = ByteBuffer.allocate(HEADER_LENGTH + getTotalbody());
+    bb.put(magic.magic);
+    bb.put(opcode.opcode);
+    bb.putShort(keylength);
+    bb.put(extralength);
+    bb.put(datatype);
+    bb.putShort(vbucket);
+    bb.putInt(totalbody);
+    bb.putInt(opaque);
+    bb.putLong(cas);
 
-    int totalbody = 0; // Begin recording total body
-    int extralength = 0; // Begin recording extra length
-
-    for (int i = 0; i < flags.length; totalbody++, extralength++, i++) {
-      buffer[HEADER_LENGTH + totalbody] = flags[i];
+    if (hasFlags) {
+      int flag = 0;
+      for (int i = 0; i < flagList.size(); i++) {
+        flag |= flagList.get(i).flag;
+      }
+      bb.putInt(flag);
     }
-    setExtralength(extralength); // Stop recording extra length
-
-    for (int i = 0; i < name.length; totalbody++, i++) {
-      buffer[HEADER_LENGTH + totalbody] = name[i];
+    bb.put(name.getBytes());
+    if (hasBackfill) {
+      bb.putLong(backfilldate);
     }
-
-    if (TapFlag.BACKFILL.hasFlag(getFlags())) {
-      for (int i = 0; i < backfilldate.length; totalbody++, i++) {
-        buffer[HEADER_LENGTH + totalbody] = backfilldate[i];
+    if (hasVBucketList) {
+      bb.putShort((short) vblist.length);
+      for (int i = 0; i < vblist.length; i++) {
+        bb.putShort(vblist[i]);
       }
     }
 
-    if (TapFlag.LIST_VBUCKETS.hasFlag(getFlags())) {
-      for (int i = 0; i < vbucketlist.length; totalbody++, i++) {
-        buffer[HEADER_LENGTH + totalbody] = vbucketlist[i];
-      }
-    }
-
-    for (int i = 0; i < value.length; totalbody++, i++) {
-      buffer[HEADER_LENGTH + totalbody] = value[i];
-    }
-    setTotalbody(totalbody); // Stop recording total body
-
-    // Do this last because we had to figure out what total body and extra
-    // length were
-    for (int i = 0; i < HEADER_LENGTH; i++) {
-      buffer[i] = mbytes[i];
-    }
-    mbytes = buffer;
+    return (ByteBuffer) bb.flip();
   }
-=======
-public class RequestMessage extends BaseMessage{
-
-	private boolean hasBackfill;
-	private boolean hasVBucketList;
-	private boolean hasFlags;
-
-	private List<TapFlag> flagList;
-	private short[] vblist; 
-	private String name;
-	private long backfilldate;
-
-	/**
-	 * Create a tap request message. These messages are used to start tap streams.
-	 */
-	public RequestMessage() {
-		flagList = new LinkedList<TapFlag>();
-		vblist = new short[0];
-		name = UUID.randomUUID().toString();
-		backfilldate = -1;
-		totalbody += name.length();
-		keylength = (short)name.length();
-	}
-
-	/**
-	 * Sets the flags for the tap stream. These flags decide what kind of tap stream
-	 * will be received.
-	 * @param f The flags to use for this tap stream.
-	 */
-	public void setFlags(TapFlag f) {
-		if (!flagList.contains(f)) {
-			if (!hasFlags) {
-				hasFlags = true;
-				extralength += 4;
-				totalbody += 4;
-			}
-			if (f.equals(TapFlag.BACKFILL)) {
-				hasBackfill = true;
-				totalbody += 8;
-			}if (f.equals(TapFlag.LIST_VBUCKETS)
-					|| f.equals(TapFlag.TAKEOVER_VBUCKETS)) {
-				hasVBucketList = true;
-				totalbody += 2;
-			}
-			flagList.add(f);
-		}
-	}
-
-	/**
-	 * Returns the flags for this message.
-	 * @return An int value of flags set for this tap message.
-	 */
-	public List<TapFlag> getFlags() {
-		return flagList;
-	}
-
-	/**
-	 * Stream all keys inserted into the server after a given date.
-	 * @param date - The date to stream keys from. Null to stream all keys.
-	 */
-	public void setBackfill(long date) {
-		backfilldate = date;
-	}
-
-	/**
-	 * Sets a list of vbuckets to stream keys from.
-	 * @param vbs - A list of vbuckets.
-	 */
-	public void setVbucketlist(short[] vbs) {
-		int oldSize = (vblist.length + 1) * 2;
-		int newSize = (vbs.length + 1) * 2;
-		totalbody =+ newSize - oldSize;
-		vblist = vbs;
-	}
-
-	/**
-	 * Sets a name for this tap stream. If the tap stream fails this name can be used to try to restart
-	 * the tap stream from where it last left off.
-	 * @param s The name for the tap stream.
-	 */
-	public void setName(String n) {
-		if (n.length() > 65535) {
-			throw new IllegalArgumentException("Tap name too long");
-		}
-		totalbody += n.length() - name.length();
-		keylength = (short)n.length();
-		name = n;
-	}
-
-	/**
-	 * Encodes the message into binary.
-	 */
-	@Override
-	public ByteBuffer getBytes() {
-		ByteBuffer bb = ByteBuffer.allocate(HEADER_LENGTH + getTotalbody());
-		bb.put(magic.magic);
-		bb.put(opcode.opcode);
-		bb.putShort(keylength);
-		bb.put(extralength);
-		bb.put(datatype);
-		bb.putShort(vbucket);
-		bb.putInt(totalbody);
-		bb.putInt(opaque);
-		bb.putLong(cas);
-
-		if (hasFlags) {
-			int flag = 0;
-			for (int i = 0; i < flagList.size(); i++) {
-				flag |= flagList.get(i).flag;
-			}
-			bb.putInt(flag);
-		}
-		bb.put(name.getBytes());
-		if (hasBackfill) {
-			bb.putLong(backfilldate);
-		}
-		if (hasVBucketList) {
-			bb.putShort((short)vblist.length);
-			for (int i = 0; i < vblist.length; i++) {
-				bb.putShort(vblist[i]);
-			}
-		}
-
-		return (ByteBuffer) bb.flip();
-	}
->>>>>>> 7cb63b80
 }