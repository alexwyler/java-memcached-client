--- conflicted
+++ resolved
@@ -40,7 +40,7 @@
   /**
    * The magic value.
    */
-  private byte magic;
+  public byte magic;
 
   /**
    * Defines the magic value.
@@ -51,27 +51,13 @@
     this.magic = magic;
   }
 
-<<<<<<< HEAD
-  public byte getMagic() {
-    return magic;
+  public static TapMagic getMagicByByte(byte b) {
+    if (b == PROTOCOL_BINARY_REQ.magic) {
+      return TapMagic.PROTOCOL_BINARY_REQ;
+    } else if (b == PROTOCOL_BINARY_RES.magic) {
+      return TapMagic.PROTOCOL_BINARY_RES;
+    } else {
+      throw new IllegalArgumentException("Bad magic value");
+    }
   }
-=======
-	/**
-	 * Defines the magic value
-	 * @param magic - The new magic value
-	 */
-	TapMagic(byte magic) {
-		this.magic = magic;
-	}
-
-	public static TapMagic getMagicByByte(byte b) {
-		if (b == PROTOCOL_BINARY_REQ.magic) {
-			return TapMagic.PROTOCOL_BINARY_REQ;
-		} else if (b == PROTOCOL_BINARY_RES.magic) {
-			return TapMagic.PROTOCOL_BINARY_RES;
-		} else {
-			throw new IllegalArgumentException("Bad magic value");
-		}
-	}
->>>>>>> 7cb63b80
 }